--- conflicted
+++ resolved
@@ -4,11 +4,7 @@
 	<groupId>org.matsim</groupId>
 	<artifactId>contrib</artifactId>
 	<packaging>pom</packaging>
-<<<<<<< HEAD
 	<version>0.9.0-SNAPSHOT</version>
-=======
-	<version>0.8.0</version>
->>>>>>> 2c9328c4
 	<name>MATSim-Contrib</name>
 
 	<scm>
@@ -182,22 +178,14 @@
 		<dependency>
 			<groupId>org.matsim</groupId>
 			<artifactId>matsim</artifactId>
-<<<<<<< HEAD
 			<version>0.9.0-SNAPSHOT</version>
-=======
-			<version>0.8.0</version>
->>>>>>> 2c9328c4
 			<type>jar</type>
 			<scope>provided</scope>
 		</dependency>
 		<dependency>
 			<groupId>org.matsim</groupId>
 			<artifactId>matsim</artifactId>
-<<<<<<< HEAD
 			<version>0.9.0-SNAPSHOT</version>
-=======
-			<version>0.8.0</version>
->>>>>>> 2c9328c4
 			<type>test-jar</type>
 			<scope>test</scope>
 		</dependency>
