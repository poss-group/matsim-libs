--- conflicted
+++ resolved
@@ -25,21 +25,14 @@
 import java.util.TreeMap;
 
 import org.apache.log4j.Logger;
-<<<<<<< HEAD
 import org.matsim.api.core.v01.Id;
-=======
-import org.locationtech.jts.geom.Envelope;
->>>>>>> 96080e64
 import org.matsim.core.config.ReflectiveConfigGroup;
 import org.matsim.facilities.ActivityFacilities;
 import org.matsim.facilities.ActivityFacility;
 
-<<<<<<< HEAD
-import com.vividsolutions.jts.geom.Envelope;
-import com.vividsolutions.jts.geom.Geometry;
-
-=======
->>>>>>> 96080e64
+import org.locationtech.jts.geom.Envelope;
+import org.locationtech.jts.geom.Geometry;
+
 /**
  * @author thomas, nagel, dziemke
  */
@@ -203,6 +196,16 @@
 	public void setTimeOfDay(Double timeOfDay) {
 		this.timeOfDay = timeOfDay;
 	}
+	
+	@StringGetter(ACCESSIBILITY_DESTINATION_SAMPLING_RATE)
+	public Double getAccessibilityDestinationSamplingRate(){
+		return this.accessibilityDestinationSamplingRate;
+	}
+	@StringSetter(ACCESSIBILITY_DESTINATION_SAMPLING_RATE)
+	public void setAccessibilityDestinationSamplingRate(Double sampleRate){
+		this.accessibilityDestinationSamplingRate = sampleRate;
+	}
+	
     @StringGetter(MEASURE_POINT_GEOMETRY_PROVISION)
     public MeasurePointGeometryProvision getMeasurePointGeometryProvision() {
         return this.measurePointGeometryProvision;
@@ -211,6 +214,14 @@
     public void setMeasurePointGeometryProvision(MeasurePointGeometryProvision measurePointGeometryProvision) {
         this.measurePointGeometryProvision = measurePointGeometryProvision;
     }
+    @StringGetter(ACCESSIBILITY_MEASURE_TYPE)
+    public AccessibilityMeasureType getAccessibilityMeasureType() {
+        return this.accessibilityMeasureType;
+    }
+    @StringSetter(ACCESSIBILITY_MEASURE_TYPE)
+    public void setAccessibilityMeasureType(AccessibilityMeasureType accessibilityMeasureType) {
+        this.accessibilityMeasureType = accessibilityMeasureType;
+    }
     @StringGetter(USE_OPPORTUNITY_WEIGHTS)
     public boolean isUseOpportunityWeights() {
     	return useOpportunityWeights;
@@ -258,14 +269,6 @@
     @StringSetter(BOUNDING_BOX_BOTTOM)
     public void setBoundingBoxBottom(double value) {
         this.boundingBoxBottom = value;
-    }
-    @StringGetter(ACCESSIBILITY_MEASURE_TYPE)
-    public AccessibilityMeasureType getAccessibilityMeasureType() {
-        return this.accessibilityMeasureType;
-    }
-    @StringSetter(ACCESSIBILITY_MEASURE_TYPE)
-    public void setAccessibilityMeasureType(AccessibilityMeasureType accessibilityMeasureType) {
-        this.accessibilityMeasureType = accessibilityMeasureType;
     }
     
     /**
