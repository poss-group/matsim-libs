package org.matsim.integration.daily.accessibility;

import java.util.List;
import java.util.Map;

import javax.inject.Provider;

import org.matsim.api.core.v01.Scenario;
import org.matsim.contrib.accessibility.GridBasedAccessibilityControlerListenerV3;
import org.matsim.contrib.accessibility.utils.AccessibilityRunUtils;
import org.matsim.contrib.matrixbasedptrouter.PtMatrix;
import org.matsim.core.controler.AbstractModule;
import org.matsim.core.controler.listener.ControlerListener;
import org.matsim.core.router.costcalculators.TravelDisutilityFactory;
import org.matsim.core.router.util.TravelTime;
import org.matsim.facilities.ActivityFacilities;

import com.google.inject.Inject;

class AccessibilityComputationTestModule extends AbstractModule {
	private final List<String> activityTypes;
	private final ActivityFacilities densityInformationFacilities;
	private final String crs;
	private final String name;
	private Double cellSize;

	public AccessibilityComputationTestModule(List<String> activityTypes,
			ActivityFacilities densityInformationFacilities, String crs, String name, Double cellSize) {
		this.activityTypes = activityTypes;
		this.densityInformationFacilities = densityInformationFacilities;
		this.crs = crs;
		this.name = name;
		this.cellSize = cellSize;
	}


	@Override
	public void install() {
		for (final String activityType : activityTypes) {
			addControlerListenerBinding().toProvider(new Provider<ControlerListener>() {
				@Inject Scenario scenario;
				@Inject (optional = true) PtMatrix ptMatrix = null; // Downstream code knows how to handle a null PtMatrix
				@Inject Map<String, TravelTime> travelTimes;
				@Inject Map<String, TravelDisutilityFactory> travelDisutilityFactories;
				@Override
				public ControlerListener get() {
					GridBasedAccessibilityControlerListenerV3 listener =
<<<<<<< HEAD
							new GridBasedAccessibilityControlerListenerV3(
									AccessibilityRunUtils.collectActivityFacilitiesOfType(scenario, activityType),
									ptMatrix, getConfig(), scenario, travelTimes, travelDisutilityFactories);
					listener.addAdditionalFacilityData(densityInformationFacilities);
=======
							new GridBasedAccessibilityControlerListenerV3(AccessibilityRunUtils.collectActivityFacilitiesWithOptionOfType(scenario, activityType), ptMatrix, getConfig(), scenario, travelTimes, travelDisutilityFactories);
					listener.addAdditionalFacilityData(networkDensityFacilities);
>>>>>>> 5618af45
					listener.generateGridsAndMeasuringPointsByNetwork(cellSize);
					listener.writeToSubdirectoryWithName(activityType);
					// for push to geoserver
					listener.addFacilityDataExchangeListener(new GeoserverUpdater(crs, name));
					listener.setUrbansimMode(false); // avoid writing some (eventually: all) files that related to matsim4urbansim
					return listener;
				}
			});
		}
	}
}<|MERGE_RESOLUTION|>--- conflicted
+++ resolved
@@ -45,15 +45,10 @@
 				@Override
 				public ControlerListener get() {
 					GridBasedAccessibilityControlerListenerV3 listener =
-<<<<<<< HEAD
 							new GridBasedAccessibilityControlerListenerV3(
-									AccessibilityRunUtils.collectActivityFacilitiesOfType(scenario, activityType),
+									AccessibilityRunUtils.collectActivityFacilitiesWithOptionOfType(scenario, activityType),
 									ptMatrix, getConfig(), scenario, travelTimes, travelDisutilityFactories);
 					listener.addAdditionalFacilityData(densityInformationFacilities);
-=======
-							new GridBasedAccessibilityControlerListenerV3(AccessibilityRunUtils.collectActivityFacilitiesWithOptionOfType(scenario, activityType), ptMatrix, getConfig(), scenario, travelTimes, travelDisutilityFactories);
-					listener.addAdditionalFacilityData(networkDensityFacilities);
->>>>>>> 5618af45
 					listener.generateGridsAndMeasuringPointsByNetwork(cellSize);
 					listener.writeToSubdirectoryWithName(activityType);
 					// for push to geoserver
