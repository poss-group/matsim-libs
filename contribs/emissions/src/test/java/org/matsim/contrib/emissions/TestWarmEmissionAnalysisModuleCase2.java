/* *********************************************************************** *
 * project: org.matsim.*                                                   *
 * TestEmission.java                                                       *
 *                                                                         *
 * *********************************************************************** *
 *                                                                         *
 * copyright       : (C) 2009 by the members listed in the COPYING,        *
 *                   LICENSE and WARRANTY file.                            *
 * email           : info at matsim dot org                                *
 *                                                                         *
 * *********************************************************************** *
 *                                                                         *
 *   This program is free software; you can redistribute it and/or modify  *
 *   it under the terms of the GNU General Public License as published by  *
 *   the Free Software Foundation; either version 2 of the License, or     *
 *   (at your option) any later version.                                   *
 *   See also COPYING, LICENSE and WARRANTY file                           *
 *                                                                         *
 * *********************************************************************** */

package org.matsim.contrib.emissions;

import org.junit.Assert;
import org.junit.Test;
import org.junit.runner.RunWith;
import org.junit.runners.Parameterized;
import org.matsim.api.core.v01.Id;
import org.matsim.api.core.v01.network.Link;
import org.matsim.contrib.emissions.utils.EmissionsConfigGroup;
import org.matsim.contrib.emissions.utils.EmissionsConfigGroup.DetailedVsAverageLookupBehavior;
import org.matsim.core.api.experimental.events.EventsManager;
import org.matsim.testcases.MatsimTestUtils;
import org.matsim.vehicles.Vehicle;
import org.matsim.vehicles.VehicleType;
import org.matsim.vehicles.VehicleUtils;
import org.matsim.vehicles.VehiclesFactory;

import java.util.*;

import static org.matsim.contrib.emissions.Pollutant.NMHC;
import static org.matsim.contrib.emissions.TestWarmEmissionAnalysisModule.fillAverageTable;

/**
 * @author julia
 * /

/*
 *  Case 2 - free flow entry in both tables, stop go entry in average table -> use average
 * 	see (*) below.  kai, jan'20
 */

/*
 * test for playground.vsp.emissions.WarmEmissionAnalysisModule
 *
 * WarmEmissionAnalysisModule (weam) 
 * public methods and corresponding tests: 
 * weamParameter - testWarmEmissionAnalysisParameter
 * throw warm EmissionEvent - testCheckVehicleInfoAndCalculateWarmEmissions_and_throwWarmEmissionEvent*, testCheckVehicleInfoAndCalculateWarmEmissions_and_throwWarmEmissionEvent_Exceptions
 * check vehicle info and calculate warm emissions -testCheckVehicleInfoAndCalculateWarmEmissions_and_throwWarmEmissionEvent*, testCheckVehicleInfoAndCalculateWarmEmissions_and_throwWarmEmissionEvent_Exceptions
 * get free flow occurences - testCounters*()
 * get fraction occurences - testCounters*()
 * get stop go occurences - testCounters*()
 * get km counter - testCounters*()
 * get free flow km counter - testCounters*()
 * get top go km couter - testCounters*()
 * get warm emission event counter - testCounters*()
 *
 * private methods and corresponding tests: 
 * rescale warm emissions - rescaleWarmEmissionsTest()
 * calculate warm emissions - implicitly tested
 * convert string 2 tuple - implicitly tested
 *
 * in all cases the needed tables are created manually by the setUp() method
 * see test methods for details on the particular test cases
 **/

@RunWith(Parameterized.class)
public class TestWarmEmissionAnalysisModuleCase2{
	// This used to be one large test class, which had separate table entries for each test, but put them all into the same table.  The result was
	// difficult if not impossible to debug, and the resulting detailed table was inconsistent in the sense that it did not contain all combinations of
	// entries. -- I have now pulled this apart into 6 different test classes, this one here plus "Case1" to "Case5".  Things look ok, but given that the
	// single class before was so large that I could not fully comprehend it, there may now be errors in the ripped-apart classes.  Hopefully, over time,
	// this will help to sort things out.  kai, feb'20

	private final HandlerToTestEmissionAnalysisModules emissionEventManager = new HandlerToTestEmissionAnalysisModules();

	private static final Set<Pollutant> pollutants = new HashSet<>( Arrays.asList( Pollutant.values() ));
	static final String HBEFA_ROAD_CATEGORY = "URB";
	private static final int leaveTime = 0;
	private final EmissionsConfigGroup.EmissionsComputationMethod emissionsComputationMethod;
	private static final String PASSENGER_CAR = "PASSENGER_CAR";


	//private WarmEmissionAnalysisModule emissionsModule;
	private Map<Pollutant, Double> warmEmissions;

	private static final Double AVG_PC_FACTOR_SG = 10.;

	// vehicle information for regular test cases

	// case 2 - free flow entry in both tables, stop go entry in average table -> use average (now fail)
	private static final String PC_TECHNOLOGY = "PC petrol <1,4L <ECE";
	private static final String PC_SIZE_CLASS = "petrol (4S)";
	private static final String PC_CONCEPT = "<1,4L";
	private static final Double PC_FREE_VELOCITY_KMH = 20.; //km/h
	private static final Double PCSG_VELOCITY_KMH = 10.; //km/h
	private static final double DETAILED_PC_FACTOR_FF = .0001;


	@Parameterized.Parameters( name = "{index}: ComputationMethod={0}")
	public static Collection<Object[]> createCombinations() {
		List <Object[]> list = new ArrayList<>();
		list.add( new Object [] {EmissionsConfigGroup.EmissionsComputationMethod.StopAndGoFraction} ) ;
		list.add( new Object [] {EmissionsConfigGroup.EmissionsComputationMethod.AverageSpeed} ) ;
		return list;
	}

	public TestWarmEmissionAnalysisModuleCase2( EmissionsConfigGroup.EmissionsComputationMethod emissionsComputationMethod ) {
		this.emissionsComputationMethod = emissionsComputationMethod;
	}


	/*
	 * this test method creates a mock link and mock vehicle with a complete vehicleTypId --> lookUpBehaviour: tryDetailedThenTechnologyAverageThenAverageTable
	 * for two speed cases: avg speed = free flow speed & avg speed = stop go speed the NMHC warm emissions and emissions sum are computed using the two emissionsComputationMethods StopAndGoFraction & AverageSpeed
	 */
	
	@Test
	public void testCheckVehicleInfoAndCalculateWarmEmissions_and_throwWarmEmissionEvent2(){
		//-- set up tables, event handler, parameters, module

		WarmEmissionAnalysisModule emissionsModule = setUp();

		// case 2 - free flow entry in both tables, stop go entry in average table -> use average
		// see (*) below.  kai, jan'20

		// create a link:
		double pclinkLength= 100.;
		Link pclink = TestWarmEmissionAnalysisModule.createMockLink("link 2", pclinkLength, PC_FREE_VELOCITY_KMH / 3.6 );

		// create a vehicle:
		Id<Vehicle> pcVehicleId = Id.create("veh 2", Vehicle.class);
		Id<VehicleType> pcVehicleTypeId = Id.create( PASSENGER_CAR + ";"+ PC_TECHNOLOGY + ";"+ PC_SIZE_CLASS +";"+ PC_CONCEPT, VehicleType.class );
		VehiclesFactory vehFac = VehicleUtils.getFactory();
		Vehicle pcVehicle = vehFac.createVehicle(pcVehicleId, vehFac.createVehicleType(pcVehicleTypeId));

		// sub case avg speed = free flow speed
		{
			// compute warm emissions with travel time coming from free flow:
			warmEmissions = emissionsModule.checkVehicleInfoAndCalculateWarmEmissions( pcVehicle, pclink, pclinkLength / PC_FREE_VELOCITY_KMH * 3.6 );
					//KMT Feb'20: Trying to understand the result:
					// - StopAndGo fraction is computed as 0 --> ONLY freeFlow values needed and looked up
					// - DETAILED FreeFlow value is available in the table (1.0E-4 g/km);  StopAndGo value is NOT available in the table
					// - AVERAGE  FreeFlow value is available in the table (1.0 g/km) ;    StopAndGo value is NOT available in the table ( 10.0 g/km)
					// --> It seems like it was intended (or only implemented) in a way, that if one of the detailed values is missing (FreeFlow or StopGo) there is a fallback to average. So the result of this would be 1.0 g/km * 0.1 km = 0.1 g/km
					// --> Now, after implementing the new fallback behaviour, it is looking up both values (FreeFlow or StopGo) ways independently from each other. Therefore the result comes from the detailed table (1.0E-4 g/km) * * 0.1 km = 1.0E-5 g/km
					// -----> We need a decision here, if we want allow that inconsistent(?) lookup of FreeFlow and Detailed values with different grade of detail or not.
					// After discussion with Kai N. we decided to let it as it is for the time being. I will add a log.info in the consistency checker.  KMT Jul'20

			//results should be equal here, because in both cases only the freeflow value is relevant (100% freeflow, 0% stop&go).
			Assert.assertEquals( 0.1, warmEmissions.get( NMHC ), MatsimTestUtils.EPSILON ); //(*#)

			// throw and test corresponding event:
			emissionsModule.throwWarmEmissionEvent( leaveTime, pclink.getId(), pcVehicleId, warmEmissions );
			Assert.assertEquals( 2.3, emissionEventManager.getSum(), MatsimTestUtils.EPSILON ); //seems to be (0.1 (g/km -- see expected values a few lines above(*#) * number of entries in enum Pollutant)

			emissionEventManager.reset();
			warmEmissions.clear();
		}

		// sub case avg speed = stop go speed
		{
			warmEmissions = emissionsModule.checkVehicleInfoAndCalculateWarmEmissions( pcVehicle, pclink, pclinkLength / PCSG_VELOCITY_KMH * 3.6 );
			Assert.assertEquals( AVG_PC_FACTOR_SG * pclinkLength / 1000., warmEmissions.get( NMHC ), MatsimTestUtils.EPSILON );

			emissionsModule.throwWarmEmissionEvent( leaveTime, pclink.getId(), pcVehicleId, warmEmissions );
			Assert.assertEquals(pollutants.size() * AVG_PC_FACTOR_SG * pclinkLength / 1000., emissionEventManager.getSum(), MatsimTestUtils.EPSILON );
			emissionsModule.reset();
			warmEmissions.clear();
		}
	}

	/*
	 * this test method creates a vehicle and mock link
	 * for three cases:  "current speed equals free flow speed" & "current speed equals stop go speed" & "current speed equals stop go speed" the counters are  tested
	 * average values are used 
	 */
	@Test
	public void testCounters3(){

		WarmEmissionAnalysisModule emissionsModule = setUp();

		// case 2 - free flow entry in both tables, stop go entry in average table -> use average
		Id<Vehicle> pcVehicleId = Id.create("vehicle 2", Vehicle.class);
		double pclinkLength= 20.*1000;
		Id<VehicleType> pcVehicleTypeId = Id.create( PASSENGER_CAR + ";"+ PC_TECHNOLOGY + ";"+ PC_SIZE_CLASS +";"+ PC_CONCEPT, VehicleType.class );
		VehiclesFactory vehFac = VehicleUtils.getFactory();
		Vehicle pcVehicle = vehFac.createVehicle(pcVehicleId, vehFac.createVehicleType(pcVehicleTypeId));
		Link pclink = TestWarmEmissionAnalysisModule.createMockLink("link 2", pclinkLength, PC_FREE_VELOCITY_KMH / 3.6 );

		// sub case: current speed equals free flow speed
		warmEmissions = emissionsModule.checkVehicleInfoAndCalculateWarmEmissions(pcVehicle,pclink, pclinkLength/ PC_FREE_VELOCITY_KMH *3.6 );
		Assert.assertEquals(0, emissionsModule.getFractionOccurences() );
		Assert.assertEquals(pclinkLength/1000, emissionsModule.getFreeFlowKmCounter(), MatsimTestUtils.EPSILON );
		Assert.assertEquals(1, emissionsModule.getFreeFlowOccurences() );
		Assert.assertEquals(pclinkLength/1000, emissionsModule.getKmCounter(), MatsimTestUtils.EPSILON );
		Assert.assertEquals(0., emissionsModule.getStopGoKmCounter(), MatsimTestUtils.EPSILON );
		Assert.assertEquals(0, emissionsModule.getStopGoOccurences() );
		Assert.assertEquals(1, emissionsModule.getWarmEmissionEventCounter() );
		emissionsModule.reset();

		// sub case: current speed equals stop go speed
		warmEmissions = emissionsModule.checkVehicleInfoAndCalculateWarmEmissions(pcVehicle, pclink, pclinkLength/ PCSG_VELOCITY_KMH *3.6 );
		Assert.assertEquals(0, emissionsModule.getFractionOccurences() );
		Assert.assertEquals(0., emissionsModule.getFreeFlowKmCounter(), MatsimTestUtils.EPSILON );
		Assert.assertEquals(0, emissionsModule.getFreeFlowOccurences() );
		Assert.assertEquals(pclinkLength/1000, emissionsModule.getKmCounter(), MatsimTestUtils.EPSILON );
		Assert.assertEquals(pclinkLength/1000, emissionsModule.getStopGoKmCounter(), MatsimTestUtils.EPSILON );
		Assert.assertEquals(1, emissionsModule.getStopGoOccurences() );
		Assert.assertEquals(1, emissionsModule.getWarmEmissionEventCounter() );

	}

	private WarmEmissionAnalysisModule setUp() {
		Map<HbefaWarmEmissionFactorKey, HbefaWarmEmissionFactor> avgHbefaWarmTable = new HashMap<>();
		Map<HbefaWarmEmissionFactorKey, HbefaWarmEmissionFactor> detailedHbefaWarmTable = new HashMap<>();

		fillAverageTable( avgHbefaWarmTable );
		fillDetailedTable( detailedHbefaWarmTable );
		Map<HbefaRoadVehicleCategoryKey, Map<HbefaTrafficSituation, Double>> hbefaRoadTrafficSpeeds = EmissionUtils.createHBEFASpeedsTable(
				avgHbefaWarmTable );
		TestWarmEmissionAnalysisModule.addDetailedRecordsToTestSpeedsTable( hbefaRoadTrafficSpeeds, detailedHbefaWarmTable );

		EventsManager emissionEventManager = this.emissionEventManager;
		EmissionsConfigGroup ecg = new EmissionsConfigGroup();
		ecg.setHbefaVehicleDescriptionSource( EmissionsConfigGroup.HbefaVehicleDescriptionSource.usingVehicleTypeId );
		ecg.setEmissionsComputationMethod( this.emissionsComputationMethod );
		ecg.setDetailedVsAverageLookupBehavior( DetailedVsAverageLookupBehavior.tryDetailedThenTechnologyAverageThenAverageTable );

		return new WarmEmissionAnalysisModule( avgHbefaWarmTable, detailedHbefaWarmTable, hbefaRoadTrafficSpeeds, pollutants, emissionEventManager, ecg );

	}




	private void fillDetailedTable( Map<HbefaWarmEmissionFactorKey, HbefaWarmEmissionFactor> detailedHbefaWarmTable) {


		// entry for second test case "pc" -- should not be used
		{
			HbefaVehicleAttributes vehAtt = new HbefaVehicleAttributes();
<<<<<<< HEAD
			vehAtt.setHbefaTechnology( PC_TECHNOLOGY );
			vehAtt.setHbefaSizeClass( PC_SIZE_CLASS );
			vehAtt.setHbefaEmConcept( PC_CONCEPT );
			String ffOnlyConceptAlt = "PC-Alternative Fuel";
			vehAtt.setHbefaEmConcept( ffOnlyConceptAlt );
			String ffOnlySizeClassAlt = "not specified";
			vehAtt.setHbefaSizeClass( ffOnlySizeClassAlt );
			String ffOnlyTechnologyAlt = "bifuel CNG/petrol";
			vehAtt.setHbefaTechnology( ffOnlyTechnologyAlt );
=======
			vehAtt.setHbefaTechnology(PC_TECHNOLOGY);
			vehAtt.setHbefaSizeClass(PC_SIZE_CLASS);
			vehAtt.setHbefaEmConcept(PC_CONCEPT);
>>>>>>> 2c636267

			HbefaWarmEmissionFactor detWarmFactor = new HbefaWarmEmissionFactor(DETAILED_PC_FACTOR_FF, PC_FREE_VELOCITY_KMH);

<<<<<<< HEAD


			for( Pollutant wp : pollutants ){
=======
			for (Pollutant wp : pollutants) {
>>>>>>> 2c636267
				HbefaWarmEmissionFactorKey detWarmKey = new HbefaWarmEmissionFactorKey();
				detWarmKey.setComponent(wp);
				detWarmKey.setRoadCategory(HBEFA_ROAD_CATEGORY);
				detWarmKey.setTrafficSituation(HbefaTrafficSituation.FREEFLOW);
				detWarmKey.setVehicleAttributes(vehAtt);
				detWarmKey.setVehicleCategory(HbefaVehicleCategory.PASSENGER_CAR);
				detailedHbefaWarmTable.put(detWarmKey, detWarmFactor);
			}
		}

		// entry for ffOnlyTestcase
		{
			HbefaVehicleAttributes vehAtt = new HbefaVehicleAttributes();
			String ffOnlyConcept = "PC-D-Euro-3";
			vehAtt.setHbefaEmConcept(ffOnlyConcept);
			String ffOnlySizeClass = ">=2L";
			vehAtt.setHbefaSizeClass(ffOnlySizeClass);
			String ffOnlyTechnology = "diesel";
			vehAtt.setHbefaTechnology(ffOnlyTechnology);

<<<<<<< HEAD
			String ffOnlyConceptAlt = "PC-Alternative Fuel";
			vehAtt.setHbefaEmConcept( ffOnlyConceptAlt );
			String ffOnlySizeClassAlt = "not specified";
			vehAtt.setHbefaSizeClass( ffOnlySizeClassAlt );
			String ffOnlyTechnologyAlt = "bifuel CNG/petrol";
			vehAtt.setHbefaTechnology( ffOnlyTechnologyAlt );


			HbefaWarmEmissionFactor detWarmFactor = new HbefaWarmEmissionFactor();
			double detailedFfOnlyFactorFf = .0000001;
			detWarmFactor.setWarmEmissionFactor( detailedFfOnlyFactorFf );
			double ffOnlyffSpeed_kmh = 20.;
			detWarmFactor.setSpeed( ffOnlyffSpeed_kmh );

=======
			double detailedFfOnlyFactorFf = .0000001;
			double ffOnlyffSpeed = 120.;
			HbefaWarmEmissionFactor detWarmFactor = new HbefaWarmEmissionFactor(detailedFfOnlyFactorFf, ffOnlyffSpeed);
>>>>>>> 2c636267

			for (Pollutant wp : pollutants) {
				HbefaWarmEmissionFactorKey detWarmKey = new HbefaWarmEmissionFactorKey();
				detWarmKey.setComponent(wp);
				detWarmKey.setRoadCategory(HBEFA_ROAD_CATEGORY);
				detWarmKey.setTrafficSituation(HbefaTrafficSituation.FREEFLOW);
				detWarmKey.setVehicleAttributes(vehAtt);
				detWarmKey.setVehicleCategory(HbefaVehicleCategory.PASSENGER_CAR);
				detailedHbefaWarmTable.put(detWarmKey, detWarmFactor);
			}
		}

		// entry for sgOnlyTestcase
		{
			HbefaVehicleAttributes vehAtt = new HbefaVehicleAttributes();
			String sgOnlyConcept = "PC-Alternative Fuel";
			vehAtt.setHbefaEmConcept(sgOnlyConcept);
			String sgOnlySizeClass = "not specified";
			vehAtt.setHbefaSizeClass(sgOnlySizeClass);
			String sgOnlyTechnology = "bifuel CNG/petrol";
			vehAtt.setHbefaTechnology(sgOnlyTechnology);

			double detailedSgOnlyFactorSg = .00000001;
<<<<<<< HEAD
			detWarmFactor.setWarmEmissionFactor( detailedSgOnlyFactorSg );
			double sgOnlysgSpeed_khm = 10.;
			detWarmFactor.setSpeed( sgOnlysgSpeed_khm );
=======
			double sgOnlysgSpeed = 50.;
			HbefaWarmEmissionFactor detWarmFactor = new HbefaWarmEmissionFactor(detailedSgOnlyFactorSg, sgOnlysgSpeed);
>>>>>>> 2c636267

			for (Pollutant wp : pollutants) {
				HbefaWarmEmissionFactorKey detWarmKey = new HbefaWarmEmissionFactorKey();
				detWarmKey.setComponent(wp);
				detWarmKey.setRoadCategory(HBEFA_ROAD_CATEGORY);
				detWarmKey.setTrafficSituation(HbefaTrafficSituation.STOPANDGO);
				detWarmKey.setVehicleAttributes(vehAtt);
				detWarmKey.setVehicleCategory(HbefaVehicleCategory.PASSENGER_CAR);
				detailedHbefaWarmTable.put(detWarmKey, detWarmFactor);
			}
		}
	}
<<<<<<< HEAD

} 
=======
}
	

	
>>>>>>> 2c636267
<|MERGE_RESOLUTION|>--- conflicted
+++ resolved
@@ -124,7 +124,7 @@
 	 * this test method creates a mock link and mock vehicle with a complete vehicleTypId --> lookUpBehaviour: tryDetailedThenTechnologyAverageThenAverageTable
 	 * for two speed cases: avg speed = free flow speed & avg speed = stop go speed the NMHC warm emissions and emissions sum are computed using the two emissionsComputationMethods StopAndGoFraction & AverageSpeed
 	 */
-	
+
 	@Test
 	public void testCheckVehicleInfoAndCalculateWarmEmissions_and_throwWarmEmissionEvent2(){
 		//-- set up tables, event handler, parameters, module
@@ -183,7 +183,7 @@
 	/*
 	 * this test method creates a vehicle and mock link
 	 * for three cases:  "current speed equals free flow speed" & "current speed equals stop go speed" & "current speed equals stop go speed" the counters are  tested
-	 * average values are used 
+	 * average values are used
 	 */
 	@Test
 	public void testCounters3(){
@@ -250,7 +250,6 @@
 		// entry for second test case "pc" -- should not be used
 		{
 			HbefaVehicleAttributes vehAtt = new HbefaVehicleAttributes();
-<<<<<<< HEAD
 			vehAtt.setHbefaTechnology( PC_TECHNOLOGY );
 			vehAtt.setHbefaSizeClass( PC_SIZE_CLASS );
 			vehAtt.setHbefaEmConcept( PC_CONCEPT );
@@ -260,21 +259,10 @@
 			vehAtt.setHbefaSizeClass( ffOnlySizeClassAlt );
 			String ffOnlyTechnologyAlt = "bifuel CNG/petrol";
 			vehAtt.setHbefaTechnology( ffOnlyTechnologyAlt );
-=======
-			vehAtt.setHbefaTechnology(PC_TECHNOLOGY);
-			vehAtt.setHbefaSizeClass(PC_SIZE_CLASS);
-			vehAtt.setHbefaEmConcept(PC_CONCEPT);
->>>>>>> 2c636267
 
 			HbefaWarmEmissionFactor detWarmFactor = new HbefaWarmEmissionFactor(DETAILED_PC_FACTOR_FF, PC_FREE_VELOCITY_KMH);
 
-<<<<<<< HEAD
-
-
 			for( Pollutant wp : pollutants ){
-=======
-			for (Pollutant wp : pollutants) {
->>>>>>> 2c636267
 				HbefaWarmEmissionFactorKey detWarmKey = new HbefaWarmEmissionFactorKey();
 				detWarmKey.setComponent(wp);
 				detWarmKey.setRoadCategory(HBEFA_ROAD_CATEGORY);
@@ -295,7 +283,6 @@
 			String ffOnlyTechnology = "diesel";
 			vehAtt.setHbefaTechnology(ffOnlyTechnology);
 
-<<<<<<< HEAD
 			String ffOnlyConceptAlt = "PC-Alternative Fuel";
 			vehAtt.setHbefaEmConcept( ffOnlyConceptAlt );
 			String ffOnlySizeClassAlt = "not specified";
@@ -303,18 +290,9 @@
 			String ffOnlyTechnologyAlt = "bifuel CNG/petrol";
 			vehAtt.setHbefaTechnology( ffOnlyTechnologyAlt );
 
-
-			HbefaWarmEmissionFactor detWarmFactor = new HbefaWarmEmissionFactor();
 			double detailedFfOnlyFactorFf = .0000001;
-			detWarmFactor.setWarmEmissionFactor( detailedFfOnlyFactorFf );
-			double ffOnlyffSpeed_kmh = 20.;
-			detWarmFactor.setSpeed( ffOnlyffSpeed_kmh );
-
-=======
-			double detailedFfOnlyFactorFf = .0000001;
-			double ffOnlyffSpeed = 120.;
+			double ffOnlyffSpeed = 20.;
 			HbefaWarmEmissionFactor detWarmFactor = new HbefaWarmEmissionFactor(detailedFfOnlyFactorFf, ffOnlyffSpeed);
->>>>>>> 2c636267
 
 			for (Pollutant wp : pollutants) {
 				HbefaWarmEmissionFactorKey detWarmKey = new HbefaWarmEmissionFactorKey();
@@ -338,14 +316,8 @@
 			vehAtt.setHbefaTechnology(sgOnlyTechnology);
 
 			double detailedSgOnlyFactorSg = .00000001;
-<<<<<<< HEAD
-			detWarmFactor.setWarmEmissionFactor( detailedSgOnlyFactorSg );
-			double sgOnlysgSpeed_khm = 10.;
-			detWarmFactor.setSpeed( sgOnlysgSpeed_khm );
-=======
-			double sgOnlysgSpeed = 50.;
+			double sgOnlysgSpeed = 10.;
 			HbefaWarmEmissionFactor detWarmFactor = new HbefaWarmEmissionFactor(detailedSgOnlyFactorSg, sgOnlysgSpeed);
->>>>>>> 2c636267
 
 			for (Pollutant wp : pollutants) {
 				HbefaWarmEmissionFactorKey detWarmKey = new HbefaWarmEmissionFactorKey();
@@ -358,12 +330,7 @@
 			}
 		}
 	}
-<<<<<<< HEAD
-
-} 
-=======
 }
 	
 
 	
->>>>>>> 2c636267
