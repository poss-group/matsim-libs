--- conflicted
+++ resolved
@@ -36,61 +36,6 @@
     @Rule
     public MatsimTestUtils testUtils = new MatsimTestUtils();
 
-<<<<<<< HEAD
-    private static double getRandomValue(double upperBounds) {
-        return Math.random() * upperBounds;
-    }
-
-    private static void writeWarmEventsToFile( Path eventsFile, Network network, Pollutant pollutant, double pollutionPerEvent, int fromTime, int toTime ) {
-
-        EventsManager eventsManager = EventsUtils.createEventsManager();
-        EventWriter writer = new EventWriterXML(eventsFile.toString());
-        eventsManager.addHandler(writer);
-        eventsManager.initProcessing();
-
-        network.getLinks().values().forEach(link -> {
-            for (int i = fromTime; i <= toTime; i++) {
-                eventsManager.processEvent( createWarmEmissionEvent(i, link, pollutant , pollutionPerEvent ) );
-            }
-        });
-        eventsManager.finishProcessing();
-        writer.closeFile();
-    }
-
-
-    private static Network createRandomNetwork(int numberOfLinks, double maxX, double maxY) {
-
-        Network network = NetworkUtils.createNetwork();
-
-        for (long i = 0; i < numberOfLinks; i++) {
-
-            Link link = createRandomLink(network.getFactory(), maxX, maxY);
-            network.addNode(link.getFromNode());
-            network.addNode(link.getToNode());
-            network.addLink(link);
-        }
-        return network;
-    }
-
-    private static Link createRandomLink(NetworkFactory factory, double maxX, double maxY) {
-        Node fromNode = createRandomNode(factory, maxX, maxY);
-        Node toNode = createRandomNode(factory, maxX, maxY);
-        return factory.createLink(Id.createLinkId(UUID.randomUUID().toString()), fromNode, toNode);
-    }
-
-    private static Node createRandomNode(NetworkFactory factory, double maxX, double maxY) {
-        Coord coord = new Coord(getRandomValue(maxX), getRandomValue(maxY));
-        return factory.createNode(Id.createNodeId(UUID.randomUUID().toString()), coord);
-    }
-
-    private static WarmEmissionEvent createWarmEmissionEvent( double time, Link link, Pollutant pollutant, double pollutionPerEvent ) {
-        Map<Pollutant, Double> emissions = new HashMap<>();
-        emissions.put(pollutant, pollutionPerEvent);
-        return new WarmEmissionEvent(time, link.getId(), Id.createVehicleId(UUID.randomUUID().toString()), emissions);
-    }
-
-=======
->>>>>>> 221fac44
     private Geometry createRect(double maxX, double maxY) {
         return new GeometryFactory().createPolygon(new Coordinate[]{
                 new Coordinate(0, 0),
