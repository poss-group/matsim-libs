--- conflicted
+++ resolved
@@ -72,22 +72,14 @@
 	private static final String CONSIDERING_CO2_COSTS = "consideringCO2Costs";
 	@Deprecated // kai, oct'18
 	private boolean consideringCO2Costs = false;
-<<<<<<< HEAD
-	@Deprecated // my preference would be to phase out the "fromFile" option and use "fromLinkAttributes" only.  It can always be solved after reading the network.  kai, oct'18
-	public enum HbefaRoadTypeSource { fromFile, fromLinkAttributes}
-	@Deprecated // my preference would be to phase out the "fromFile" option and use "fromLinkAttributes" only.  It can always be solved after reading the network.  kai, oct'18
+
+	private static final String HANDLE_HIGH_AVERAGE_SPEEDS = "handleHighAverageSpeeds";
+	private boolean handleHighAverageSpeeds = false;
+
+	public enum HbefaRoadTypeSource { fromFile, fromLinkAttributes, fromOsm }
 	private static final String Hbefa_ROADTYPE_SOURCE = "hbefaRoadTypeSource";
 	@Deprecated // my preference would be to phase out the "fromFile" option and use "fromLinkAttributes" only.  It can always be solved after reading the network.  kai, oct'18
 	private HbefaRoadTypeSource hbefaRoadTypeSource = HbefaRoadTypeSource.fromFile; // fromFile is to support backward compatibility
-=======
-
-	private static final String HANDLE_HIGH_AVERAGE_SPEEDS = "handleHighAverageSpeeds";
-	private boolean handleHighAverageSpeeds = false;
-
-	public enum HbefaRoadTypeSource { fromFile, fromLinkAttributes, fromOsm }
-	private static final String Hbefa_ROADTYPE_SOURCE = "hbefaRoadTypeSource";
-	private static HbefaRoadTypeSource hbefaRoadTypeSource = HbefaRoadTypeSource.fromFile; // fromFile is to support backward compatibility
->>>>>>> 85fe41cf
 
 	@Deprecated // should be phased out.  kai, oct'18
 	private static final String EMISSION_ROADTYPE_MAPPING_FILE_CMT = "REQUIRED if source of the HBEFA road type is set to "+HbefaRoadTypeSource.fromFile +". It maps from input road types to HBEFA 3.1 road type strings";
@@ -331,9 +323,6 @@
 	public void setConsideringCO2Costs(boolean consideringCO2Costs) {
 		this.consideringCO2Costs = consideringCO2Costs;
 	}
-<<<<<<< HEAD
-	// ---
-=======
 
 	@StringGetter(HANDLE_HIGH_AVERAGE_SPEEDS)
 	public boolean handlesHighAverageSpeeds() {
@@ -346,7 +335,6 @@
 	public void setHandlesHighAverageSpeeds(boolean handleHighAverageSpeeds) {
 		this.handleHighAverageSpeeds = handleHighAverageSpeeds;
 	}
->>>>>>> 85fe41cf
 	@StringGetter(Hbefa_ROADTYPE_SOURCE)
 	@Deprecated // kai, oct'18
 	public HbefaRoadTypeSource getHbefaRoadTypeSource() {
