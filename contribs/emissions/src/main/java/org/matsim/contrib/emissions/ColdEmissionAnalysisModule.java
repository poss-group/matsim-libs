/* *********************************************************************** *
 /* *********************************************************************** *
 * project: org.matsim.*
 * ColdEmissionAnalysisModule.java
 *                                                                         *
 * *********************************************************************** *
 *                                                                         *
 * copyright       : (C) 2009 by the members listed in the COPYING,        *
 *                   LICENSE and WARRANTY file.                            *
 * email           : info at matsim dot org                                *
 *                                                                         *
 * *********************************************************************** *
 *                                                                         *
 *   This program is free software; you can redistribute it and/or modify  *
 *   it under the terms of the GNU General Public License as published by  *
 *   the Free Software Foundation; either version 2 of the License, or     *
 *   (at your option) any later version.                                   *
 *   See also COPYING, LICENSE and WARRANTY file                           *
 *                                                                         *
 *                                                                         
 * *********************************************************************** */
package org.matsim.contrib.emissions;

import java.util.HashMap;
import java.util.Map;
import org.apache.log4j.Logger;
import org.matsim.api.core.v01.Id;
import org.matsim.api.core.v01.events.Event;
import org.matsim.api.core.v01.network.Link;
import org.matsim.contrib.emissions.events.ColdEmissionEvent;
import org.matsim.contrib.emissions.types.*;
import org.matsim.contrib.emissions.utils.EmissionDescriptionMarker;
import org.matsim.contrib.emissions.utils.EmissionsConfigGroup;
import org.matsim.core.api.experimental.events.EventsManager;
import org.matsim.core.gbl.Gbl;
import org.matsim.core.utils.collections.Tuple;
import org.matsim.vehicles.Vehicle;


/**
 * 2 categories for distance driven AFTER coldstart:
 * <ul>
 * <li> 0 - 1 km </li>
 * <li> 1 - 2 km </li>
 * </ul>
 * 
 * 13 categories for parking time BEFORE coldstart:
 * <ul>
 * <li> 0 - 1 h [1]</li>
 * <li> 1 - 2 h [2]</li>
 * <li> ... </li>
 * <li> 11 - 12 h [12]</li>
 * <li> > 12 h [13]</li>
 * </ul>
 * 
 * Remarks:
 * <ul>
 * <li>HBEFA 3.1 does not provide further distance categories for cold start emission factors when average amient temperature is assumed <br>
 * <li>HBEFA 3.1 does not provide cold start emission factors for Heavy Goods Vehicles; thus, HGV are assumed to produce the same cold start emission factors as passenger cars <br>
 * <li>In the current implementation, vehicles emit one part of their cold start emissions when the engine is started (distance class 0 - 1 km);
 * after reaching 1 km, the rest of their cold start emissions is emitted (difference between distance class 1 - 2 km and distance class 0 - 1 km)
 * </ul>
 * 
 * 
 * @author benjamin
 */
public class ColdEmissionAnalysisModule {
	private static final Logger logger = Logger.getLogger(ColdEmissionAnalysisModule.class);
	
	private final Map<HbefaColdEmissionFactorKey, HbefaColdEmissionFactor> avgHbefaColdTable;
	private final Map<HbefaColdEmissionFactorKey, HbefaColdEmissionFactor> detailedHbefaColdTable;
	
	private final EventsManager eventsManager;
	private final Double emissionEfficiencyFactor;
	private final EmissionsConfigGroup ecg;
	
	private int vehInfoWarnHDVCnt = 0;
	private int vehAttributesNotSpecifiedCnt = 0;
	private static final int maxWarnCnt = 3;

	public static class ColdEmissionAnalysisModuleParameter {
		public final Map<HbefaColdEmissionFactorKey, HbefaColdEmissionFactor> avgHbefaColdTable;
		public final Map<HbefaColdEmissionFactorKey, HbefaColdEmissionFactor> detailedHbefaColdTable;
		private final EmissionsConfigGroup ecg;

		public ColdEmissionAnalysisModuleParameter(
				Map<HbefaColdEmissionFactorKey, HbefaColdEmissionFactor> avgHbefaColdTable,
				Map<HbefaColdEmissionFactorKey, HbefaColdEmissionFactor> detailedHbefaColdTable, EmissionsConfigGroup emissionsConfigGroup) {
			this.avgHbefaColdTable = avgHbefaColdTable;
			this.detailedHbefaColdTable = detailedHbefaColdTable;
			this.ecg = emissionsConfigGroup;
		}
	}

	public ColdEmissionAnalysisModule(
			ColdEmissionAnalysisModuleParameter parameterObject,
			EventsManager emissionEventsManager, Double emissionEfficiencyFactor) {

		this.avgHbefaColdTable = parameterObject.avgHbefaColdTable;
		this.detailedHbefaColdTable = parameterObject.detailedHbefaColdTable;
		this.ecg = parameterObject.ecg;
		this.eventsManager = emissionEventsManager;
		this.emissionEfficiencyFactor = emissionEfficiencyFactor;
	}

	public void reset() {
		logger.info("resetting counters...");
		vehInfoWarnHDVCnt = 0;
		vehAttributesNotSpecifiedCnt = 0;
	}

	public void calculateColdEmissionsAndThrowEvent(
			Id<Link> coldEmissionEventLinkId,
			Vehicle vehicle,
			double eventTime,
			double parkingDuration,
			int distance_km) {
<<<<<<< HEAD

		if(this.ecg.isUsingVehicleIdAsVehicleDescription() ) {
			if(vehicle.getType().getDescription()==null) {
				vehicle.getType().setDescription(vehicle.getType().getId().toString());
			}
		}

=======

		if(this.ecg.isUsingVehicleIdAsVehicleDescription() ) {
			if(vehicle.getType().getDescription()==null) {
				vehicle.getType().setDescription(EmissionDescriptionMarker.BEGIN_EMISSIONS
						+vehicle.getType().getId().toString()+EmissionDescriptionMarker.END_EMISSIONS);
			}
		}

>>>>>>> a19250a0
		String vehicleDescription = vehicle.getType().getDescription();

		Map<ColdPollutant, Double> coldEmissions = new HashMap<>();
		if(vehicle.getType().getDescription() == null){
			throw new RuntimeException("Vehicle type description for vehicle " + vehicle + "is missing. " +
					"Please make sure that requirements for emission vehicles in "
					+ EmissionsConfigGroup.GROUP_NAME + " config group are met. Aborting...");
		}
		Tuple<HbefaVehicleCategory, HbefaVehicleAttributes> vehicleInformationTuple = convertVehicleDescription2VehicleInformationTuple(vehicleDescription);
		if (vehicleInformationTuple.getFirst() == null){
			throw new RuntimeException("Vehicle category for vehicle " + vehicle + " is not valid. " +
					"Please make sure that requirements for emission vehicles in " + 
					EmissionsConfigGroup.GROUP_NAME + " config group are met. Aborting...");
		}
        if(vehicleInformationTuple.getFirst().equals(HbefaVehicleCategory.ZERO_EMISSION_VEHICLE)) {
			for (ColdPollutant cp : ColdPollutant.values()){
				coldEmissions.put( cp, 0.0 );
			}
		} else {
			coldEmissions = getColdPollutantDoubleMap(vehicle.getId(), parkingDuration, vehicleInformationTuple, distance_km);
		}

		// a basic apporach to introduce emission reduced cars:
		if(emissionEfficiencyFactor != null){
			coldEmissions = rescaleColdEmissions(coldEmissions);
		}
		Event coldEmissionEvent = new ColdEmissionEvent(eventTime, coldEmissionEventLinkId, vehicle.getId(), coldEmissions);
		this.eventsManager.processEvent(coldEmissionEvent);
	}

	private Map<ColdPollutant, Double> rescaleColdEmissions(Map<ColdPollutant, Double> coldEmissions) {
		Map<ColdPollutant, Double> rescaledColdEmissions = new HashMap<>();
		
		for(ColdPollutant wp : coldEmissions.keySet()){
			Double orgValue = coldEmissions.get(wp);
			Double rescaledValue = emissionEfficiencyFactor * orgValue;
			rescaledColdEmissions.put(wp, rescaledValue);
		}
		return rescaledColdEmissions;
	}

    private Map<ColdPollutant, Double> getColdPollutantDoubleMap(Id<Vehicle> vehicleId, double parkingDuration, Tuple<HbefaVehicleCategory, HbefaVehicleAttributes> vehicleInformationTuple, int distance_km) {
        Map<ColdPollutant, Double> coldEmissionsOfEvent = new HashMap<>();

        HbefaColdEmissionFactorKey key = new HbefaColdEmissionFactorKey();

        if(vehicleInformationTuple.getFirst().equals(HbefaVehicleCategory.HEAVY_GOODS_VEHICLE)){
            key.setHbefaVehicleCategory(HbefaVehicleCategory.HEAVY_GOODS_VEHICLE);
            key.setHbefaVehicleCategory(HbefaVehicleCategory.PASSENGER_CAR);
            if(vehInfoWarnHDVCnt < maxWarnCnt) {
                vehInfoWarnHDVCnt++;
                logger.warn("HBEFA 3.1 does not provide cold start emission factors for " +
                        HbefaVehicleCategory.HEAVY_GOODS_VEHICLE +
                        ". Setting vehicle category to " + HbefaVehicleCategory.PASSENGER_CAR + "...");
                if(vehInfoWarnHDVCnt == maxWarnCnt) logger.warn(Gbl.FUTURE_SUPPRESSED);
            }
        } else{
            key.setHbefaVehicleCategory(HbefaVehicleCategory.PASSENGER_CAR);
        }


        int parkingDuration_h = Math.max(1, (int) (parkingDuration / 3600));
        if (parkingDuration_h >= 12) parkingDuration_h = 13;

        key.setHbefaParkingTime(parkingDuration_h);

        for (ColdPollutant coldPollutant : ColdPollutant.values()) {
            double generatedEmissions;
            if (distance_km == 1) {
               generatedEmissions = getTableEmissions(vehicleId, vehicleInformationTuple, 1, key, coldPollutant);
            } else {
               generatedEmissions = getTableEmissions(vehicleId, vehicleInformationTuple, 2, key, coldPollutant) - getTableEmissions(vehicleId, vehicleInformationTuple, 1, key, coldPollutant);
            }
            coldEmissionsOfEvent.put(coldPollutant, generatedEmissions);
        }
        return coldEmissionsOfEvent;
    }

    private double getTableEmissions(Id<Vehicle> vehicleId, Tuple<HbefaVehicleCategory, HbefaVehicleAttributes> vehicleInformationTuple, int distance_km, HbefaColdEmissionFactorKey key, ColdPollutant coldPollutant) {
        key.setHbefaDistance(distance_km);
        double generatedEmissions;

        key.setHbefaComponent(coldPollutant);

        if(this.detailedHbefaColdTable != null){ // check if detailed emission factors file is set in config
            HbefaVehicleAttributes hbefaVehicleAttributes = new HbefaVehicleAttributes();
            hbefaVehicleAttributes.setHbefaTechnology(vehicleInformationTuple.getSecond().getHbefaTechnology());
            hbefaVehicleAttributes.setHbefaSizeClass(vehicleInformationTuple.getSecond().getHbefaSizeClass());
            hbefaVehicleAttributes.setHbefaEmConcept(vehicleInformationTuple.getSecond().getHbefaEmConcept());
            key.setHbefaVehicleAttributes(hbefaVehicleAttributes);

            if(this.detailedHbefaColdTable.containsKey(key)){
                generatedEmissions = this.detailedHbefaColdTable.get(key).getColdEmissionFactor();
            } else {
                generatedEmissions = this.avgHbefaColdTable.get(key).getColdEmissionFactor();

                if(vehAttributesNotSpecifiedCnt < maxWarnCnt) {
                    vehAttributesNotSpecifiedCnt++;
                    logger.warn("Detailed vehicle attributes are not specified correctly for vehicle " + vehicleId + ": " +
                            "`" + vehicleInformationTuple.getSecond() + "'. Using fleet average values instead.");
                    if(vehAttributesNotSpecifiedCnt == maxWarnCnt) logger.warn(Gbl.FUTURE_SUPPRESSED);
                }
            }
        } else {
            generatedEmissions = this.avgHbefaColdTable.get(key).getColdEmissionFactor();
        }
        return generatedEmissions;
    }

    private Tuple<HbefaVehicleCategory, HbefaVehicleAttributes> convertVehicleDescription2VehicleInformationTuple(String vehicleDescription) {
		Tuple<HbefaVehicleCategory, HbefaVehicleAttributes> vehicleInformationTuple;
		HbefaVehicleCategory hbefaVehicleCategory = null;
		HbefaVehicleAttributes hbefaVehicleAttributes = new HbefaVehicleAttributes();

<<<<<<< HEAD
		String[] vehicleInformationArray = vehicleDescription.split(";");
=======
		int startIndex = vehicleDescription.indexOf(EmissionDescriptionMarker.BEGIN_EMISSIONS.toString()) + EmissionDescriptionMarker.BEGIN_EMISSIONS.toString().length();
		int endIndex = vehicleDescription.lastIndexOf(EmissionDescriptionMarker.END_EMISSIONS.toString());

		String[] vehicleInformationArray = vehicleDescription.substring(startIndex, endIndex).split(";");
>>>>>>> a19250a0

		for(HbefaVehicleCategory vehCat : HbefaVehicleCategory.values()){
			if(vehCat.toString().equals(vehicleInformationArray[0])){
				hbefaVehicleCategory = vehCat;
			}
		}

		if(vehicleInformationArray.length == 4){
			hbefaVehicleAttributes.setHbefaTechnology(vehicleInformationArray[1]);
			hbefaVehicleAttributes.setHbefaSizeClass(vehicleInformationArray[2]);
			hbefaVehicleAttributes.setHbefaEmConcept(vehicleInformationArray[3]);
		} // else interpretation as "average vehicle"

		vehicleInformationTuple = new Tuple<>(hbefaVehicleCategory, hbefaVehicleAttributes);
		return vehicleInformationTuple;
	}

}<|MERGE_RESOLUTION|>--- conflicted
+++ resolved
@@ -1,275 +1,261 @@
-/* *********************************************************************** *
- /* *********************************************************************** *
- * project: org.matsim.*
- * ColdEmissionAnalysisModule.java
- *                                                                         *
- * *********************************************************************** *
- *                                                                         *
- * copyright       : (C) 2009 by the members listed in the COPYING,        *
- *                   LICENSE and WARRANTY file.                            *
- * email           : info at matsim dot org                                *
- *                                                                         *
- * *********************************************************************** *
- *                                                                         *
- *   This program is free software; you can redistribute it and/or modify  *
- *   it under the terms of the GNU General Public License as published by  *
- *   the Free Software Foundation; either version 2 of the License, or     *
- *   (at your option) any later version.                                   *
- *   See also COPYING, LICENSE and WARRANTY file                           *
- *                                                                         *
- *                                                                         
- * *********************************************************************** */
-package org.matsim.contrib.emissions;
-
-import java.util.HashMap;
-import java.util.Map;
-import org.apache.log4j.Logger;
-import org.matsim.api.core.v01.Id;
-import org.matsim.api.core.v01.events.Event;
-import org.matsim.api.core.v01.network.Link;
-import org.matsim.contrib.emissions.events.ColdEmissionEvent;
-import org.matsim.contrib.emissions.types.*;
-import org.matsim.contrib.emissions.utils.EmissionDescriptionMarker;
-import org.matsim.contrib.emissions.utils.EmissionsConfigGroup;
-import org.matsim.core.api.experimental.events.EventsManager;
-import org.matsim.core.gbl.Gbl;
-import org.matsim.core.utils.collections.Tuple;
-import org.matsim.vehicles.Vehicle;
-
-
-/**
- * 2 categories for distance driven AFTER coldstart:
- * <ul>
- * <li> 0 - 1 km </li>
- * <li> 1 - 2 km </li>
- * </ul>
- * 
- * 13 categories for parking time BEFORE coldstart:
- * <ul>
- * <li> 0 - 1 h [1]</li>
- * <li> 1 - 2 h [2]</li>
- * <li> ... </li>
- * <li> 11 - 12 h [12]</li>
- * <li> > 12 h [13]</li>
- * </ul>
- * 
- * Remarks:
- * <ul>
- * <li>HBEFA 3.1 does not provide further distance categories for cold start emission factors when average amient temperature is assumed <br>
- * <li>HBEFA 3.1 does not provide cold start emission factors for Heavy Goods Vehicles; thus, HGV are assumed to produce the same cold start emission factors as passenger cars <br>
- * <li>In the current implementation, vehicles emit one part of their cold start emissions when the engine is started (distance class 0 - 1 km);
- * after reaching 1 km, the rest of their cold start emissions is emitted (difference between distance class 1 - 2 km and distance class 0 - 1 km)
- * </ul>
- * 
- * 
- * @author benjamin
- */
-public class ColdEmissionAnalysisModule {
-	private static final Logger logger = Logger.getLogger(ColdEmissionAnalysisModule.class);
-	
-	private final Map<HbefaColdEmissionFactorKey, HbefaColdEmissionFactor> avgHbefaColdTable;
-	private final Map<HbefaColdEmissionFactorKey, HbefaColdEmissionFactor> detailedHbefaColdTable;
-	
-	private final EventsManager eventsManager;
-	private final Double emissionEfficiencyFactor;
-	private final EmissionsConfigGroup ecg;
-	
-	private int vehInfoWarnHDVCnt = 0;
-	private int vehAttributesNotSpecifiedCnt = 0;
-	private static final int maxWarnCnt = 3;
-
-	public static class ColdEmissionAnalysisModuleParameter {
-		public final Map<HbefaColdEmissionFactorKey, HbefaColdEmissionFactor> avgHbefaColdTable;
-		public final Map<HbefaColdEmissionFactorKey, HbefaColdEmissionFactor> detailedHbefaColdTable;
-		private final EmissionsConfigGroup ecg;
-
-		public ColdEmissionAnalysisModuleParameter(
-				Map<HbefaColdEmissionFactorKey, HbefaColdEmissionFactor> avgHbefaColdTable,
-				Map<HbefaColdEmissionFactorKey, HbefaColdEmissionFactor> detailedHbefaColdTable, EmissionsConfigGroup emissionsConfigGroup) {
-			this.avgHbefaColdTable = avgHbefaColdTable;
-			this.detailedHbefaColdTable = detailedHbefaColdTable;
-			this.ecg = emissionsConfigGroup;
-		}
-	}
-
-	public ColdEmissionAnalysisModule(
-			ColdEmissionAnalysisModuleParameter parameterObject,
-			EventsManager emissionEventsManager, Double emissionEfficiencyFactor) {
-
-		this.avgHbefaColdTable = parameterObject.avgHbefaColdTable;
-		this.detailedHbefaColdTable = parameterObject.detailedHbefaColdTable;
-		this.ecg = parameterObject.ecg;
-		this.eventsManager = emissionEventsManager;
-		this.emissionEfficiencyFactor = emissionEfficiencyFactor;
-	}
-
-	public void reset() {
-		logger.info("resetting counters...");
-		vehInfoWarnHDVCnt = 0;
-		vehAttributesNotSpecifiedCnt = 0;
-	}
-
-	public void calculateColdEmissionsAndThrowEvent(
-			Id<Link> coldEmissionEventLinkId,
-			Vehicle vehicle,
-			double eventTime,
-			double parkingDuration,
-			int distance_km) {
-<<<<<<< HEAD
-
-		if(this.ecg.isUsingVehicleIdAsVehicleDescription() ) {
-			if(vehicle.getType().getDescription()==null) {
-				vehicle.getType().setDescription(vehicle.getType().getId().toString());
-			}
-		}
-
-=======
-
-		if(this.ecg.isUsingVehicleIdAsVehicleDescription() ) {
-			if(vehicle.getType().getDescription()==null) {
-				vehicle.getType().setDescription(EmissionDescriptionMarker.BEGIN_EMISSIONS
-						+vehicle.getType().getId().toString()+EmissionDescriptionMarker.END_EMISSIONS);
-			}
-		}
-
->>>>>>> a19250a0
-		String vehicleDescription = vehicle.getType().getDescription();
-
-		Map<ColdPollutant, Double> coldEmissions = new HashMap<>();
-		if(vehicle.getType().getDescription() == null){
-			throw new RuntimeException("Vehicle type description for vehicle " + vehicle + "is missing. " +
-					"Please make sure that requirements for emission vehicles in "
-					+ EmissionsConfigGroup.GROUP_NAME + " config group are met. Aborting...");
-		}
-		Tuple<HbefaVehicleCategory, HbefaVehicleAttributes> vehicleInformationTuple = convertVehicleDescription2VehicleInformationTuple(vehicleDescription);
-		if (vehicleInformationTuple.getFirst() == null){
-			throw new RuntimeException("Vehicle category for vehicle " + vehicle + " is not valid. " +
-					"Please make sure that requirements for emission vehicles in " + 
-					EmissionsConfigGroup.GROUP_NAME + " config group are met. Aborting...");
-		}
-        if(vehicleInformationTuple.getFirst().equals(HbefaVehicleCategory.ZERO_EMISSION_VEHICLE)) {
-			for (ColdPollutant cp : ColdPollutant.values()){
-				coldEmissions.put( cp, 0.0 );
-			}
-		} else {
-			coldEmissions = getColdPollutantDoubleMap(vehicle.getId(), parkingDuration, vehicleInformationTuple, distance_km);
-		}
-
-		// a basic apporach to introduce emission reduced cars:
-		if(emissionEfficiencyFactor != null){
-			coldEmissions = rescaleColdEmissions(coldEmissions);
-		}
-		Event coldEmissionEvent = new ColdEmissionEvent(eventTime, coldEmissionEventLinkId, vehicle.getId(), coldEmissions);
-		this.eventsManager.processEvent(coldEmissionEvent);
-	}
-
-	private Map<ColdPollutant, Double> rescaleColdEmissions(Map<ColdPollutant, Double> coldEmissions) {
-		Map<ColdPollutant, Double> rescaledColdEmissions = new HashMap<>();
-		
-		for(ColdPollutant wp : coldEmissions.keySet()){
-			Double orgValue = coldEmissions.get(wp);
-			Double rescaledValue = emissionEfficiencyFactor * orgValue;
-			rescaledColdEmissions.put(wp, rescaledValue);
-		}
-		return rescaledColdEmissions;
-	}
-
-    private Map<ColdPollutant, Double> getColdPollutantDoubleMap(Id<Vehicle> vehicleId, double parkingDuration, Tuple<HbefaVehicleCategory, HbefaVehicleAttributes> vehicleInformationTuple, int distance_km) {
-        Map<ColdPollutant, Double> coldEmissionsOfEvent = new HashMap<>();
-
-        HbefaColdEmissionFactorKey key = new HbefaColdEmissionFactorKey();
-
-        if(vehicleInformationTuple.getFirst().equals(HbefaVehicleCategory.HEAVY_GOODS_VEHICLE)){
-            key.setHbefaVehicleCategory(HbefaVehicleCategory.HEAVY_GOODS_VEHICLE);
-            key.setHbefaVehicleCategory(HbefaVehicleCategory.PASSENGER_CAR);
-            if(vehInfoWarnHDVCnt < maxWarnCnt) {
-                vehInfoWarnHDVCnt++;
-                logger.warn("HBEFA 3.1 does not provide cold start emission factors for " +
-                        HbefaVehicleCategory.HEAVY_GOODS_VEHICLE +
-                        ". Setting vehicle category to " + HbefaVehicleCategory.PASSENGER_CAR + "...");
-                if(vehInfoWarnHDVCnt == maxWarnCnt) logger.warn(Gbl.FUTURE_SUPPRESSED);
-            }
-        } else{
-            key.setHbefaVehicleCategory(HbefaVehicleCategory.PASSENGER_CAR);
-        }
-
-
-        int parkingDuration_h = Math.max(1, (int) (parkingDuration / 3600));
-        if (parkingDuration_h >= 12) parkingDuration_h = 13;
-
-        key.setHbefaParkingTime(parkingDuration_h);
-
-        for (ColdPollutant coldPollutant : ColdPollutant.values()) {
-            double generatedEmissions;
-            if (distance_km == 1) {
-               generatedEmissions = getTableEmissions(vehicleId, vehicleInformationTuple, 1, key, coldPollutant);
-            } else {
-               generatedEmissions = getTableEmissions(vehicleId, vehicleInformationTuple, 2, key, coldPollutant) - getTableEmissions(vehicleId, vehicleInformationTuple, 1, key, coldPollutant);
-            }
-            coldEmissionsOfEvent.put(coldPollutant, generatedEmissions);
-        }
-        return coldEmissionsOfEvent;
-    }
-
-    private double getTableEmissions(Id<Vehicle> vehicleId, Tuple<HbefaVehicleCategory, HbefaVehicleAttributes> vehicleInformationTuple, int distance_km, HbefaColdEmissionFactorKey key, ColdPollutant coldPollutant) {
-        key.setHbefaDistance(distance_km);
-        double generatedEmissions;
-
-        key.setHbefaComponent(coldPollutant);
-
-        if(this.detailedHbefaColdTable != null){ // check if detailed emission factors file is set in config
-            HbefaVehicleAttributes hbefaVehicleAttributes = new HbefaVehicleAttributes();
-            hbefaVehicleAttributes.setHbefaTechnology(vehicleInformationTuple.getSecond().getHbefaTechnology());
-            hbefaVehicleAttributes.setHbefaSizeClass(vehicleInformationTuple.getSecond().getHbefaSizeClass());
-            hbefaVehicleAttributes.setHbefaEmConcept(vehicleInformationTuple.getSecond().getHbefaEmConcept());
-            key.setHbefaVehicleAttributes(hbefaVehicleAttributes);
-
-            if(this.detailedHbefaColdTable.containsKey(key)){
-                generatedEmissions = this.detailedHbefaColdTable.get(key).getColdEmissionFactor();
-            } else {
-                generatedEmissions = this.avgHbefaColdTable.get(key).getColdEmissionFactor();
-
-                if(vehAttributesNotSpecifiedCnt < maxWarnCnt) {
-                    vehAttributesNotSpecifiedCnt++;
-                    logger.warn("Detailed vehicle attributes are not specified correctly for vehicle " + vehicleId + ": " +
-                            "`" + vehicleInformationTuple.getSecond() + "'. Using fleet average values instead.");
-                    if(vehAttributesNotSpecifiedCnt == maxWarnCnt) logger.warn(Gbl.FUTURE_SUPPRESSED);
-                }
-            }
-        } else {
-            generatedEmissions = this.avgHbefaColdTable.get(key).getColdEmissionFactor();
-        }
-        return generatedEmissions;
-    }
-
-    private Tuple<HbefaVehicleCategory, HbefaVehicleAttributes> convertVehicleDescription2VehicleInformationTuple(String vehicleDescription) {
-		Tuple<HbefaVehicleCategory, HbefaVehicleAttributes> vehicleInformationTuple;
-		HbefaVehicleCategory hbefaVehicleCategory = null;
-		HbefaVehicleAttributes hbefaVehicleAttributes = new HbefaVehicleAttributes();
-
-<<<<<<< HEAD
-		String[] vehicleInformationArray = vehicleDescription.split(";");
-=======
-		int startIndex = vehicleDescription.indexOf(EmissionDescriptionMarker.BEGIN_EMISSIONS.toString()) + EmissionDescriptionMarker.BEGIN_EMISSIONS.toString().length();
-		int endIndex = vehicleDescription.lastIndexOf(EmissionDescriptionMarker.END_EMISSIONS.toString());
-
-		String[] vehicleInformationArray = vehicleDescription.substring(startIndex, endIndex).split(";");
->>>>>>> a19250a0
-
-		for(HbefaVehicleCategory vehCat : HbefaVehicleCategory.values()){
-			if(vehCat.toString().equals(vehicleInformationArray[0])){
-				hbefaVehicleCategory = vehCat;
-			}
-		}
-
-		if(vehicleInformationArray.length == 4){
-			hbefaVehicleAttributes.setHbefaTechnology(vehicleInformationArray[1]);
-			hbefaVehicleAttributes.setHbefaSizeClass(vehicleInformationArray[2]);
-			hbefaVehicleAttributes.setHbefaEmConcept(vehicleInformationArray[3]);
-		} // else interpretation as "average vehicle"
-
-		vehicleInformationTuple = new Tuple<>(hbefaVehicleCategory, hbefaVehicleAttributes);
-		return vehicleInformationTuple;
-	}
-
+/* *********************************************************************** *
+ /* *********************************************************************** *
+ * project: org.matsim.*
+ * ColdEmissionAnalysisModule.java
+ *                                                                         *
+ * *********************************************************************** *
+ *                                                                         *
+ * copyright       : (C) 2009 by the members listed in the COPYING,        *
+ *                   LICENSE and WARRANTY file.                            *
+ * email           : info at matsim dot org                                *
+ *                                                                         *
+ * *********************************************************************** *
+ *                                                                         *
+ *   This program is free software; you can redistribute it and/or modify  *
+ *   it under the terms of the GNU General Public License as published by  *
+ *   the Free Software Foundation; either version 2 of the License, or     *
+ *   (at your option) any later version.                                   *
+ *   See also COPYING, LICENSE and WARRANTY file                           *
+ *                                                                         *
+ *                                                                         
+ * *********************************************************************** */
+package org.matsim.contrib.emissions;
+
+import java.util.HashMap;
+import java.util.Map;
+import org.apache.log4j.Logger;
+import org.matsim.api.core.v01.Id;
+import org.matsim.api.core.v01.events.Event;
+import org.matsim.api.core.v01.network.Link;
+import org.matsim.contrib.emissions.events.ColdEmissionEvent;
+import org.matsim.contrib.emissions.types.*;
+import org.matsim.contrib.emissions.utils.EmissionDescriptionMarker;
+import org.matsim.contrib.emissions.utils.EmissionsConfigGroup;
+import org.matsim.core.api.experimental.events.EventsManager;
+import org.matsim.core.gbl.Gbl;
+import org.matsim.core.utils.collections.Tuple;
+import org.matsim.vehicles.Vehicle;
+
+
+/**
+ * 2 categories for distance driven AFTER coldstart:
+ * <ul>
+ * <li> 0 - 1 km </li>
+ * <li> 1 - 2 km </li>
+ * </ul>
+ * 
+ * 13 categories for parking time BEFORE coldstart:
+ * <ul>
+ * <li> 0 - 1 h [1]</li>
+ * <li> 1 - 2 h [2]</li>
+ * <li> ... </li>
+ * <li> 11 - 12 h [12]</li>
+ * <li> > 12 h [13]</li>
+ * </ul>
+ * 
+ * Remarks:
+ * <ul>
+ * <li>HBEFA 3.1 does not provide further distance categories for cold start emission factors when average amient temperature is assumed <br>
+ * <li>HBEFA 3.1 does not provide cold start emission factors for Heavy Goods Vehicles; thus, HGV are assumed to produce the same cold start emission factors as passenger cars <br>
+ * <li>In the current implementation, vehicles emit one part of their cold start emissions when the engine is started (distance class 0 - 1 km);
+ * after reaching 1 km, the rest of their cold start emissions is emitted (difference between distance class 1 - 2 km and distance class 0 - 1 km)
+ * </ul>
+ * 
+ * 
+ * @author benjamin
+ */
+public class ColdEmissionAnalysisModule {
+	private static final Logger logger = Logger.getLogger(ColdEmissionAnalysisModule.class);
+	
+	private final Map<HbefaColdEmissionFactorKey, HbefaColdEmissionFactor> avgHbefaColdTable;
+	private final Map<HbefaColdEmissionFactorKey, HbefaColdEmissionFactor> detailedHbefaColdTable;
+	
+	private final EventsManager eventsManager;
+	private final Double emissionEfficiencyFactor;
+	private final EmissionsConfigGroup ecg;
+	
+	private int vehInfoWarnHDVCnt = 0;
+	private int vehAttributesNotSpecifiedCnt = 0;
+	private static final int maxWarnCnt = 3;
+
+	public static class ColdEmissionAnalysisModuleParameter {
+		public final Map<HbefaColdEmissionFactorKey, HbefaColdEmissionFactor> avgHbefaColdTable;
+		public final Map<HbefaColdEmissionFactorKey, HbefaColdEmissionFactor> detailedHbefaColdTable;
+		private final EmissionsConfigGroup ecg;
+
+		public ColdEmissionAnalysisModuleParameter(
+				Map<HbefaColdEmissionFactorKey, HbefaColdEmissionFactor> avgHbefaColdTable,
+				Map<HbefaColdEmissionFactorKey, HbefaColdEmissionFactor> detailedHbefaColdTable, EmissionsConfigGroup emissionsConfigGroup) {
+			this.avgHbefaColdTable = avgHbefaColdTable;
+			this.detailedHbefaColdTable = detailedHbefaColdTable;
+			this.ecg = emissionsConfigGroup;
+		}
+	}
+
+	public ColdEmissionAnalysisModule(
+			ColdEmissionAnalysisModuleParameter parameterObject,
+			EventsManager emissionEventsManager, Double emissionEfficiencyFactor) {
+
+		this.avgHbefaColdTable = parameterObject.avgHbefaColdTable;
+		this.detailedHbefaColdTable = parameterObject.detailedHbefaColdTable;
+		this.ecg = parameterObject.ecg;
+		this.eventsManager = emissionEventsManager;
+		this.emissionEfficiencyFactor = emissionEfficiencyFactor;
+	}
+
+	public void reset() {
+		logger.info("resetting counters...");
+		vehInfoWarnHDVCnt = 0;
+		vehAttributesNotSpecifiedCnt = 0;
+	}
+
+	public void calculateColdEmissionsAndThrowEvent(
+			Id<Link> coldEmissionEventLinkId,
+			Vehicle vehicle,
+			double eventTime,
+			double parkingDuration,
+			int distance_km) {
+
+		if(this.ecg.isUsingVehicleIdAsVehicleDescription() ) {
+			if(vehicle.getType().getDescription()==null) {
+				vehicle.getType().setDescription(EmissionDescriptionMarker.BEGIN_EMISSIONS
+						+vehicle.getType().getId().toString()+EmissionDescriptionMarker.END_EMISSIONS);
+			}
+		}
+
+		String vehicleDescription = vehicle.getType().getDescription();
+
+		Map<ColdPollutant, Double> coldEmissions = new HashMap<>();
+		if(vehicle.getType().getDescription() == null){
+			throw new RuntimeException("Vehicle type description for vehicle " + vehicle + "is missing. " +
+					"Please make sure that requirements for emission vehicles in "
+					+ EmissionsConfigGroup.GROUP_NAME + " config group are met. Aborting...");
+		}
+		Tuple<HbefaVehicleCategory, HbefaVehicleAttributes> vehicleInformationTuple = convertVehicleDescription2VehicleInformationTuple(vehicleDescription);
+		if (vehicleInformationTuple.getFirst() == null){
+			throw new RuntimeException("Vehicle category for vehicle " + vehicle + " is not valid. " +
+					"Please make sure that requirements for emission vehicles in " + 
+					EmissionsConfigGroup.GROUP_NAME + " config group are met. Aborting...");
+		}
+        if(vehicleInformationTuple.getFirst().equals(HbefaVehicleCategory.ZERO_EMISSION_VEHICLE)) {
+			for (ColdPollutant cp : ColdPollutant.values()){
+				coldEmissions.put( cp, 0.0 );
+			}
+		} else {
+			coldEmissions = getColdPollutantDoubleMap(vehicle.getId(), parkingDuration, vehicleInformationTuple, distance_km);
+		}
+
+		// a basic apporach to introduce emission reduced cars:
+		if(emissionEfficiencyFactor != null){
+			coldEmissions = rescaleColdEmissions(coldEmissions);
+		}
+		Event coldEmissionEvent = new ColdEmissionEvent(eventTime, coldEmissionEventLinkId, vehicle.getId(), coldEmissions);
+		this.eventsManager.processEvent(coldEmissionEvent);
+	}
+
+	private Map<ColdPollutant, Double> rescaleColdEmissions(Map<ColdPollutant, Double> coldEmissions) {
+		Map<ColdPollutant, Double> rescaledColdEmissions = new HashMap<>();
+		
+		for(ColdPollutant wp : coldEmissions.keySet()){
+			Double orgValue = coldEmissions.get(wp);
+			Double rescaledValue = emissionEfficiencyFactor * orgValue;
+			rescaledColdEmissions.put(wp, rescaledValue);
+		}
+		return rescaledColdEmissions;
+	}
+
+    private Map<ColdPollutant, Double> getColdPollutantDoubleMap(Id<Vehicle> vehicleId, double parkingDuration, Tuple<HbefaVehicleCategory, HbefaVehicleAttributes> vehicleInformationTuple, int distance_km) {
+        Map<ColdPollutant, Double> coldEmissionsOfEvent = new HashMap<>();
+
+        HbefaColdEmissionFactorKey key = new HbefaColdEmissionFactorKey();
+
+        if(vehicleInformationTuple.getFirst().equals(HbefaVehicleCategory.HEAVY_GOODS_VEHICLE)){
+            key.setHbefaVehicleCategory(HbefaVehicleCategory.HEAVY_GOODS_VEHICLE);
+            key.setHbefaVehicleCategory(HbefaVehicleCategory.PASSENGER_CAR);
+            if(vehInfoWarnHDVCnt < maxWarnCnt) {
+                vehInfoWarnHDVCnt++;
+                logger.warn("HBEFA 3.1 does not provide cold start emission factors for " +
+                        HbefaVehicleCategory.HEAVY_GOODS_VEHICLE +
+                        ". Setting vehicle category to " + HbefaVehicleCategory.PASSENGER_CAR + "...");
+                if(vehInfoWarnHDVCnt == maxWarnCnt) logger.warn(Gbl.FUTURE_SUPPRESSED);
+            }
+        } else{
+            key.setHbefaVehicleCategory(HbefaVehicleCategory.PASSENGER_CAR);
+        }
+
+
+        int parkingDuration_h = Math.max(1, (int) (parkingDuration / 3600));
+        if (parkingDuration_h >= 12) parkingDuration_h = 13;
+
+        key.setHbefaParkingTime(parkingDuration_h);
+
+        for (ColdPollutant coldPollutant : ColdPollutant.values()) {
+            double generatedEmissions;
+            if (distance_km == 1) {
+               generatedEmissions = getTableEmissions(vehicleId, vehicleInformationTuple, 1, key, coldPollutant);
+            } else {
+               generatedEmissions = getTableEmissions(vehicleId, vehicleInformationTuple, 2, key, coldPollutant) - getTableEmissions(vehicleId, vehicleInformationTuple, 1, key, coldPollutant);
+            }
+            coldEmissionsOfEvent.put(coldPollutant, generatedEmissions);
+        }
+        return coldEmissionsOfEvent;
+    }
+
+    private double getTableEmissions(Id<Vehicle> vehicleId, Tuple<HbefaVehicleCategory, HbefaVehicleAttributes> vehicleInformationTuple, int distance_km, HbefaColdEmissionFactorKey key, ColdPollutant coldPollutant) {
+        key.setHbefaDistance(distance_km);
+        double generatedEmissions;
+
+        key.setHbefaComponent(coldPollutant);
+
+        if(this.detailedHbefaColdTable != null){ // check if detailed emission factors file is set in config
+            HbefaVehicleAttributes hbefaVehicleAttributes = new HbefaVehicleAttributes();
+            hbefaVehicleAttributes.setHbefaTechnology(vehicleInformationTuple.getSecond().getHbefaTechnology());
+            hbefaVehicleAttributes.setHbefaSizeClass(vehicleInformationTuple.getSecond().getHbefaSizeClass());
+            hbefaVehicleAttributes.setHbefaEmConcept(vehicleInformationTuple.getSecond().getHbefaEmConcept());
+            key.setHbefaVehicleAttributes(hbefaVehicleAttributes);
+
+            if(this.detailedHbefaColdTable.containsKey(key)){
+                generatedEmissions = this.detailedHbefaColdTable.get(key).getColdEmissionFactor();
+            } else {
+                generatedEmissions = this.avgHbefaColdTable.get(key).getColdEmissionFactor();
+
+                if(vehAttributesNotSpecifiedCnt < maxWarnCnt) {
+                    vehAttributesNotSpecifiedCnt++;
+                    logger.warn("Detailed vehicle attributes are not specified correctly for vehicle " + vehicleId + ": " +
+                            "`" + vehicleInformationTuple.getSecond() + "'. Using fleet average values instead.");
+                    if(vehAttributesNotSpecifiedCnt == maxWarnCnt) logger.warn(Gbl.FUTURE_SUPPRESSED);
+                }
+            }
+        } else {
+            generatedEmissions = this.avgHbefaColdTable.get(key).getColdEmissionFactor();
+        }
+        return generatedEmissions;
+    }
+
+    private Tuple<HbefaVehicleCategory, HbefaVehicleAttributes> convertVehicleDescription2VehicleInformationTuple(String vehicleDescription) {
+		Tuple<HbefaVehicleCategory, HbefaVehicleAttributes> vehicleInformationTuple;
+		HbefaVehicleCategory hbefaVehicleCategory = null;
+		HbefaVehicleAttributes hbefaVehicleAttributes = new HbefaVehicleAttributes();
+
+		int startIndex = vehicleDescription.indexOf(EmissionDescriptionMarker.BEGIN_EMISSIONS.toString()) + EmissionDescriptionMarker.BEGIN_EMISSIONS.toString().length();
+		int endIndex = vehicleDescription.lastIndexOf(EmissionDescriptionMarker.END_EMISSIONS.toString());
+
+		String[] vehicleInformationArray = vehicleDescription.substring(startIndex, endIndex).split(";");
+
+		for(HbefaVehicleCategory vehCat : HbefaVehicleCategory.values()){
+			if(vehCat.toString().equals(vehicleInformationArray[0])){
+				hbefaVehicleCategory = vehCat;
+			}
+		}
+
+		if(vehicleInformationArray.length == 4){
+			hbefaVehicleAttributes.setHbefaTechnology(vehicleInformationArray[1]);
+			hbefaVehicleAttributes.setHbefaSizeClass(vehicleInformationArray[2]);
+			hbefaVehicleAttributes.setHbefaEmConcept(vehicleInformationArray[3]);
+		} // else interpretation as "average vehicle"
+
+		vehicleInformationTuple = new Tuple<>(hbefaVehicleCategory, hbefaVehicleAttributes);
+		return vehicleInformationTuple;
+	}
+
 }