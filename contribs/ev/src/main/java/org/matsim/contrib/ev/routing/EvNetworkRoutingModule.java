--- conflicted
+++ resolved
@@ -17,6 +17,12 @@
  *                                                                         *
  * *********************************************************************** */
 package org.matsim.contrib.ev.routing;
+
+import java.util.ArrayList;
+import java.util.LinkedHashMap;
+import java.util.List;
+import java.util.Map;
+import java.util.Random;
 
 import org.matsim.api.core.v01.Id;
 import org.matsim.api.core.v01.TransportMode;
@@ -50,8 +56,6 @@
 import org.matsim.core.utils.misc.Time;
 import org.matsim.facilities.Facility;
 
-import java.util.*;
-
 /**
  * This network Routing module adds stages for re-charging into the Route.
  * This wraps a "computer science" {@link LeastCostPathCalculator}, which routes from a node to another node, into something that
@@ -181,11 +185,7 @@
 							selectedChargerLink.getCoord(), selectedChargerLink.getId());
 					double maxPowerEstimate = Math.min(selectedCharger.getMaxPower(), ev.getBatteryCapacity() / 3.6);
 					double estimatedChargingTime = (ev.getBatteryCapacity() * 1.5) / maxPowerEstimate;
-<<<<<<< HEAD
-					chargeAct.setMaximumDuration(Math.min(1200, estimatedChargingTime));
-=======
 					chargeAct.setMaximumDuration(Math.max(evConfigGroup.getMinimumChargeTime(), estimatedChargingTime));
->>>>>>> 799b2025
 					lastArrivaltime += chargeAct.getMaximumDuration();
 					stagedRoute.add(chargeAct);
 					lastFrom = nexttoFacility;
