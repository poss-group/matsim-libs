--- conflicted
+++ resolved
@@ -47,10 +47,6 @@
         this.linkProperties = linkPropertiesMap;
     }
 
-    public static Builder builder() {
-        return new Builder();
-    }
-
     public Network read(String inputFile) {
         return read(Paths.get(inputFile));
     }
@@ -97,8 +93,6 @@
                 Collection<WaySegment> loopSegments = handleLoop(nodes, fromNodeForSegment, way, i);
                 segments.addAll(loopSegments);
 
-                // set up next iteration
-                //linkdIdPostfix += loopSegments.size() * 2;
                 segmentLength = 0;
                 fromNodeForSegment = toOsmNode;
             }
@@ -111,7 +105,6 @@
                                 way.getId() * 10000 + i - 1)
                 );
 
-                //prepare for next segment
                 segmentLength = 0;
                 fromNodeForSegment = toOsmNode;
             }
@@ -134,7 +127,6 @@
         if (!includeLinkAtCoordWithHierarchy.test(node.getCoord(), way.getLinkProperties().hierachyLevel))
             return Collections.emptyList();
 
-        // we assume that the whole loop should be included
         List<WaySegment> result = new ArrayList<>();
         ProcessedOsmNode toSegmentNode = node;
 
@@ -322,7 +314,11 @@
         void accept(Link link, Map<String, String> osmTags, Direction direction);
     }
 
-    public static class Builder {
+	public static Builder builder() {
+		return new Builder();
+	}
+
+	public static class Builder {
 
         private ConcurrentMap<String, LinkProperties> linkProperties = LinkProperties.createLinkProperties();
         private BiPredicate<Coord, Integer> includeLinkAtCoordWithHierarchy = (coord, level) -> true;
@@ -416,382 +412,4 @@
             return segmentId;
         }
     }
-
-
-<<<<<<< HEAD
-	public Network read(Path inputFile) {
-
-		NodesAndWays nodesAndWays = OsmNetworkParser.parse(inputFile, linkProperties, coordinateTransformation, includeLinkAtCoordWithHierarchy);
-		this.network = NetworkUtils.createNetwork();
-
-		log.info("starting convertion \uD83D\uDE80");
-		convert(nodesAndWays.getWays(), nodesAndWays.getNodes());
-
-		log.info("finished convertion");
-		return network;
-	}
-
-	private void convert(Map<Long, ProcessedOsmWay> ways, Map<Long, ProcessedOsmNode> nodes) {
-
-		ways.values().parallelStream()
-				.flatMap(way -> this.createWaySegments(nodes, way))
-				.flatMap(this::createLinks)
-				.forEach(this::addLinkToNetwork);
-	}
-
-	private Stream<WaySegment> createWaySegments(Map<Long, ProcessedOsmNode> nodes, ProcessedOsmWay way) {
-
-		List<WaySegment> segments = new ArrayList<>();
-		double segmentLength = 0;
-
-		// set up first node for segment
-		long fromNodeId = way.getNodeIds().get(0);
-		ProcessedOsmNode fromNodeForSegment = nodes.get(fromNodeId);
-
-		for (int i = 1, linkdIdPostfix = 1; i < way.getNodeIds().size(); i++, linkdIdPostfix += 2) {
-
-			// get the from and to nodes for a sub segment of the current way
-			ProcessedOsmNode fromOsmNode = nodes.get(way.getNodeIds().get(i - 1));
-			ProcessedOsmNode toOsmNode = nodes.get(way.getNodeIds().get(i));
-
-			// add the distance between those nodes to the overal length of segment
-			segmentLength += CoordUtils.calcEuclideanDistance(fromOsmNode.getCoord(), toOsmNode.getCoord());
-
-			if (isLoop(fromNodeForSegment, toOsmNode)) {
-				// detected a loop. Keep all nodes of the segment
-				Collection<WaySegment> loopSegments = handleLoop(nodes, fromNodeForSegment, way, i, linkdIdPostfix);
-				segments.addAll(loopSegments);
-
-				// set up next iteration
-				linkdIdPostfix += loopSegments.size() * 2;
-				segmentLength = 0;
-				fromNodeForSegment = toOsmNode;
-			}
-			// if we have an intersection or the end of the way
-			else if (toOsmNode.isIntersection() || toOsmNode.getId() == way.getEndNodeId() || preserveNodeWithId.test(toOsmNode.getId())) {
-
-				// check whether to and fromNode want to have this link
-				if (toOsmNode.isWayReferenced(way.getId()) || fromNodeForSegment.isWayReferenced(way.getId())) {
-					segments.add(
-							new WaySegment(fromNodeForSegment, toOsmNode, segmentLength, way.getLinkProperties(), way.getTags(), way.getId(),
-									//if the way id is 1234 we will get a link id like 12340001, this is necessary because we need to generate unique
-									// ids. The osm wiki says ways have no more than 2000 nodes which means that i will never be greater 1999.
-									// we have to increase the appendix by two for each segment, to leave room for backwards links
-									way.getId() * 10000 + linkdIdPostfix)
-					);
-
-					//prepare for next segment
-					segmentLength = 0;
-					fromNodeForSegment = toOsmNode;
-				}
-			}
-		}
-		return segments.stream();
-	}
-
-	private boolean isLoop(ProcessedOsmNode fromNode, ProcessedOsmNode toNode) {
-		return fromNode.getId() == toNode.getId();
-	}
-
-
-	private Collection<WaySegment> handleLoop(Map<Long, ProcessedOsmNode> nodes, ProcessedOsmNode node, ProcessedOsmWay way, int toNodeIndex, int idPostfix) {
-
-		// we need an extra test whether the loop is within the link filter
-		if (!includeLinkAtCoordWithHierarchy.test(node.getCoord(), way.getLinkProperties().hierachyLevel))
-			return Collections.emptyList();
-
-		// we assume that the whole loop should be included
-		List<WaySegment> result = new ArrayList<>();
-		ProcessedOsmNode toSegmentNode = node;
-
-		// iterate backwards and keep all elements of the loop. Don't do thinning since this is an edge case
-		for (int i = toNodeIndex - 1; i > 0; i--) {
-
-			long fromId = way.getNodeIds().get(i);
-			ProcessedOsmNode fromSegmentNode = nodes.get(fromId);
-
-			result.add(new WaySegment(
-					fromSegmentNode, toSegmentNode,
-					CoordUtils.calcEuclideanDistance(fromSegmentNode.getCoord(), toSegmentNode.getCoord()),
-					way.getLinkProperties(),
-					way.getTags(),
-					way.getId(), way.getId() * 10000 + idPostfix));
-
-			if (fromId == node.getId()) {
-				// finish creating segments after creating the last one
-				break;
-			}
-			toSegmentNode = fromSegmentNode;
-			idPostfix += 2;
-		}
-		return result;
-	}
-
-	private Stream<Link> createLinks(WaySegment segment) {
-
-		LinkProperties properties = segment.getLinkProperties();
-		List<Link> result = new ArrayList<>();
-
-		Node fromNode = createNode(segment.getFromNode().getCoord(), segment.getFromNode().getId());
-		Node toNode = createNode(segment.getToNode().getCoord(), segment.getToNode().getId());
-
-		if (!isOnewayReverse(segment.tags)) {
-			Link forwardLink = createLink(fromNode, toNode, segment, false);
-			result.add(forwardLink);
-		}
-
-		if (!isOneway(segment.getTags(), properties)) {
-			Link reverseLink = createLink(toNode, fromNode, segment, true);
-			result.add(reverseLink);
-		}
-
-		return result.stream();
-	}
-
-	// same here. Node id-creation seems to be tricky when multi-threading
-	private Node createNode(Coord coord, long nodeId) {
-		synchronized (Id.class) {
-			Id<Node> id = Id.createNodeId(nodeId);
-			return network.getFactory().createNode(id, coord);
-		}
-	}
-
-	private Link createLink(Node fromNode, Node toNode, WaySegment segment, boolean isReverse) {
-
-		String highwayType = segment.getTags().get(OsmTags.HIGHWAY);
-		LinkProperties properties = linkProperties.get(highwayType);
-
-		long linkId = isReverse ? segment.getSegmentId() + 1 : segment.getSegmentId();
-		Link link;
-		// my guess is that somehow the creation of ids causes a race condition when adding links to the network
-		synchronized (Id.class) {
-			link = network.getFactory().createLink(Id.createLinkId(linkId), fromNode, toNode);
-		}
-		link.setLength(segment.getLength());
-		link.setFreespeed(getFreespeed(segment.getTags(), link.getLength(), properties));
-		link.setNumberOfLanes(getNumberOfLanes(segment.getTags(), isReverse, properties));
-		link.setCapacity(getLaneCapacity(link.getLength(), properties) * link.getNumberOfLanes());
-		link.getAttributes().putAttribute(NetworkUtils.ORIGID, segment.getOriginalWayId());
-		link.getAttributes().putAttribute(NetworkUtils.TYPE, highwayType);
-		afterLinkCreated.accept(link, segment.getTags(), isReverse);
-		return link;
-	}
-
-	@SuppressWarnings("BooleanMethodIsAlwaysInverted")
-	private boolean isOneway(Map<String, String> tags, LinkProperties properties) {
-
-		if (tags.containsKey(OsmTags.ONEWAY)) {
-			String tag = tags.get(OsmTags.ONEWAY);
-			if (oneWayTags.contains(tag)) return true;
-			if (reverseTags.contains(tag) || notOneWayTags.contains(tag)) return false;
-		}
-
-		// no oneway tag
-		if (OsmTags.ROUNDABOUT.equals(tags.get(OsmTags.JUNCTION))) return true;
-
-		// just return the default for this type of link
-		return properties.oneway;
-	}
-
-	private boolean isOnewayReverse(Map<String, String> tags) {
-
-		if (tags.containsKey(OsmTags.ONEWAY)) {
-			String tag = tags.get(OsmTags.ONEWAY);
-			if (oneWayTags.contains(tag) || notOneWayTags.contains(tag)) return false;
-			return reverseTags.contains(tag);
-		}
-		return false;
-	}
-
-	private double getFreespeed(Map<String, String> tags, double linkLength, LinkProperties properties) {
-		if (tags.containsKey(OsmTags.MAXSPEED)) {
-			double speed = parseSpeedTag(tags.get(OsmTags.MAXSPEED), properties);
-			double urbanSpeedFactor = speed <= 51 / 3.6 ? 0.5 : 1.0; // assume for links with max speed lower than 51km/h to be in urban areas. Reduce speed to reflect traffic lights and suc
-			return speed * urbanSpeedFactor;
-		} else {
-			return calculateSpeedIfNoSpeedTag(properties, linkLength);
-		}
-	}
-
-	private double parseSpeedTag(String tag, LinkProperties properties) {
-
-		try {
-			if (tag.endsWith(OsmTags.MPH))
-				return Double.parseDouble(tag.replace(OsmTags.MPH, "").trim()) * 1.609344 / 3.6;
-			else
-				return Double.parseDouble(tag) / 3.6;
-		} catch (NumberFormatException e) {
-			//System.out.println("Could not parse maxspeed tag: " + tag + " ignoring it");
-		}
-		return properties.freespeed;
-	}
-
-	/*
-	 * For links with unknown max speed we assume that links with a length of less than 300m are urban links. For urban
-	 * links with a length of 0m the speed is 10km/h. For links with a length of 300m the speed is the default freespeed
-	 * property for that highway type. For links with a length between 0 and 300m the speed is interpolated linearly.
-	 *
-	 * All links longer than 300m the default freesped property is assumed
-	 */
-	private double calculateSpeedIfNoSpeedTag(LinkProperties properties, double linkLength) {
-		if (properties.hierachyLevel > LinkProperties.LEVEL_MOTORWAY && properties.hierachyLevel <= LinkProperties.LEVEL_TERTIARY
-				&& linkLength < 300) {
-			return ((10 + (properties.freespeed - 10) / 300 * linkLength) / 3.6);
-		}
-		return properties.freespeed;
-	}
-
-	private double getLaneCapacity(double linkLength, LinkProperties properties) {
-		double capacityFactor = linkLength < 100 ? 2 : 1;
-		return properties.laneCapacity * capacityFactor;
-	}
-
-	private double getNumberOfLanes(Map<String, String> tags, boolean isReverse, LinkProperties properties) {
-
-		try {
-			if (tags.containsKey(OsmTags.LANES)) {
-				String directionKey = isReverse ? OsmTags.LANES_BACKWARD : OsmTags.LANES_FORWARD;
-				if (tags.containsKey(directionKey)) {
-					double directionLanes = Double.parseDouble(tags.get(directionKey));
-					if (directionLanes > 0) return directionLanes;
-				}
-				// no forward lane tag, so use the regular lanes tag
-				double lanes = Double.parseDouble(tags.get(OsmTags.LANES));
-
-				// lanes tag specifies lanes into both directions of a way, so cut it in half if it is not a oneway street
-				if (!isOneway(tags, properties)) return lanes / 2;
-				return lanes;
-			}
-		} catch (NumberFormatException e) {
-			return properties.lanesPerDirection;
-		}
-		return properties.lanesPerDirection;
-	}
-
-	private synchronized void addLinkToNetwork(Link link) {
-
-		//we have to test for presence
-		if (!network.getNodes().containsKey(link.getFromNode().getId())) {
-			network.addNode(link.getFromNode());
-		}
-
-		if (!network.getNodes().containsKey(link.getToNode().getId())) {
-			network.addNode(link.getToNode());
-		}
-
-		if (!network.getLinks().containsKey(link.getId())) {
-			network.addLink(link);
-		} else {
-			log.error("Link id: " + link.getId() + " was already present. This should not happen");
-			log.error("The link associated with this id: " + link.toString());
-			throw new RuntimeException("Link id: " + link.getId() + " was already present!");
-		}
-	}
-
-	public static Builder builder() {
-		return new Builder();
-	}
-
-	public static class Builder {
-
-		private ConcurrentMap<String, LinkProperties> linkProperties = LinkProperties.createLinkProperties();
-		private BiPredicate<Coord, Integer> includeLinkAtCoordWithHierarchy = (coord, level) -> true;
-		private Predicate<Long> preserveNodeWithId = id -> false;
-		private AfterLinkCreated afterLinkCreated = (link, tags, isReverse) -> {
-		};
-		private CoordinateTransformation coordinateTransformation;
-
-		public Builder coordinateTransformation(CoordinateTransformation coordinateTransformation) {
-			this.coordinateTransformation = coordinateTransformation;
-			return this;
-		}
-
-		public Builder includeLinkAtCoordWithHierarchy(BiPredicate<Coord, Integer> predicate) {
-			this.includeLinkAtCoordWithHierarchy = predicate;
-			return this;
-		}
-
-		public Builder preserveNodeWithId(Predicate<Long> predicate) {
-			this.preserveNodeWithId = predicate;
-			return this;
-		}
-
-		public Builder afterLinkCreated(AfterLinkCreated consumer) {
-			this.afterLinkCreated = consumer;
-			return this;
-		}
-
-		public Builder addOverridingLinkProperties(String highwayType, LinkProperties properties) {
-			linkProperties.put(highwayType, properties);
-			return this;
-		}
-
-		public SupersonicOsmNetworkReader build() {
-
-			if (coordinateTransformation == null) {
-				throw new IllegalArgumentException("Target coordinate transformation is required parameter!");
-			}
-
-			return new SupersonicOsmNetworkReader(
-					coordinateTransformation, linkProperties, includeLinkAtCoordWithHierarchy,
-					preserveNodeWithId, afterLinkCreated
-			);
-		}
-	}
-
-	private static class WaySegment {
-		private final ProcessedOsmNode fromNode;
-		private final ProcessedOsmNode toNode;
-		private final double length;
-		private final LinkProperties linkProperties;
-		private final Map<String, String> tags;
-		private final long originalWayId;
-		private final long segmentId;
-
-		public WaySegment(ProcessedOsmNode fromNode, ProcessedOsmNode toNode, double length, LinkProperties linkProperties, Map<String, String> tags, long originalWayId, long segmentId) {
-			this.fromNode = fromNode;
-			this.toNode = toNode;
-			this.length = length;
-			this.linkProperties = linkProperties;
-			this.tags = tags;
-			this.originalWayId = originalWayId;
-			this.segmentId = segmentId;
-		}
-
-		public ProcessedOsmNode getFromNode() {
-			return fromNode;
-		}
-
-		public ProcessedOsmNode getToNode() {
-			return toNode;
-		}
-
-		public double getLength() {
-			return length;
-		}
-
-		public LinkProperties getLinkProperties() {
-			return linkProperties;
-		}
-
-		public Map<String, String> getTags() {
-			return tags;
-		}
-
-		public long getOriginalWayId() {
-			return originalWayId;
-		}
-
-		public long getSegmentId() {
-			return segmentId;
-		}
-	}
-
-	@FunctionalInterface
-	public interface AfterLinkCreated {
-
-		void accept(Link link, Map<String, String> osmTags, boolean isReverse);
-	}
-=======
->>>>>>> 80326614
 }