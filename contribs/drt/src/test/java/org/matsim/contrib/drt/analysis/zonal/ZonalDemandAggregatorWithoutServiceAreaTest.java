--- conflicted
+++ resolved
@@ -130,9 +130,6 @@
 			Assert.assertEquals("wrong estimation of demand at time=" + (ii+60) + " in zone 8", 3, demandFunction.applyAsInt("8"), MatsimTestUtils.EPSILON);
 		}
 	}
-<<<<<<< HEAD
-	
-=======
 
 	@Test
 	public void FirstActivityCountAsZonalDemandAggregatorTest(){
@@ -152,7 +149,6 @@
 		}
 	}
 
->>>>>>> 3b36e1e0
 	private Controler setupControler(MinCostFlowRebalancingParams.ZonalDemandAggregatorType aggregatorType, String drtSpeedUpModeForRebalancingConfiguration) {
 		URL configUrl = IOUtils.extendUrl(ExamplesUtils.getTestScenarioURL("dvrp-grid"), "eight_shared_taxi_config.xml");
 		Config config = ConfigUtils.loadConfig(configUrl, new MultiModeDrtConfigGroup(), new DvrpConfigGroup(),
