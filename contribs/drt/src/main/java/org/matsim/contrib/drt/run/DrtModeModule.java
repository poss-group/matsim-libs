/*
 * *********************************************************************** *
 * project: org.matsim.*
 * *********************************************************************** *
 *                                                                         *
 * copyright       : (C) 2018 by the members listed in the COPYING,        *
 *                   LICENSE and WARRANTY file.                            *
 * email           : info at matsim dot org                                *
 *                                                                         *
 * *********************************************************************** *
 *                                                                         *
 *   This program is free software; you can redistribute it and/or modify  *
 *   it under the terms of the GNU General Public License as published by  *
 *   the Free Software Foundation; either version 2 of the License, or     *
 *   (at your option) any later version.                                   *
 *   See also COPYING, LICENSE and WARRANTY file                           *
 *                                                                         *
 * *********************************************************************** *
 */

package org.matsim.contrib.drt.run;

import java.net.URL;

import org.matsim.api.core.v01.Scenario;
import org.matsim.api.core.v01.TransportMode;
import org.matsim.api.core.v01.network.Network;
import org.matsim.api.core.v01.population.Population;
import org.matsim.api.core.v01.population.PopulationFactory;
import org.matsim.contrib.drt.optimizer.rebalancing.NoRebalancingStrategy;
import org.matsim.contrib.drt.optimizer.rebalancing.RebalancingStrategy;
import org.matsim.contrib.drt.optimizer.rebalancing.mincostflow.DrtModeMinCostFlowRebalancingModule;
import org.matsim.contrib.drt.routing.ClosestAccessEgressStopFinder;
import org.matsim.contrib.drt.routing.DefaultDrtRouteUpdater;
import org.matsim.contrib.drt.routing.DrtRouteUpdater;
import org.matsim.contrib.drt.routing.DrtRoutingModule;
import org.matsim.contrib.drt.routing.StopBasedDrtRoutingModule;
import org.matsim.contrib.drt.routing.StopBasedDrtRoutingModule.AccessEgressStopFinder;
import org.matsim.contrib.dvrp.fleet.FleetModule;
import org.matsim.contrib.dvrp.router.DvrpRoutingNetworkProvider;
import org.matsim.contrib.dvrp.router.TimeAsTravelDisutility;
import org.matsim.contrib.dvrp.run.AbstractDvrpModeModule;
import org.matsim.contrib.dvrp.run.DvrpModes;
import org.matsim.contrib.dvrp.run.ModalProviders;
import org.matsim.contrib.dvrp.trafficmonitoring.DvrpTravelTimeModule;
import org.matsim.core.config.Config;
import org.matsim.core.config.ConfigUtils;
import org.matsim.core.config.groups.PlansCalcRouteConfigGroup;
import org.matsim.core.router.RoutingModule;
import org.matsim.core.router.costcalculators.TravelDisutilityFactory;
import org.matsim.core.router.util.TravelTime;
import org.matsim.core.scenario.ScenarioUtils;
import org.matsim.pt.transitSchedule.api.TransitSchedule;
import org.matsim.pt.transitSchedule.api.TransitScheduleReader;

import com.google.inject.Inject;
import com.google.inject.Key;
import com.google.inject.name.Named;
import com.google.inject.name.Names;

/**
 * @author michalm (Michal Maciejewski)
 */
public final class DrtModeModule extends AbstractDvrpModeModule {
	private final DrtConfigGroup drtCfg;

	public DrtModeModule(DrtConfigGroup drtCfg) {
		super(drtCfg.getMode());
		this.drtCfg = drtCfg;
	}

	@Override
	public void install() {
		DvrpModes.registerDvrpMode(binder(), getMode());

		bindModal(Network.class).to(Key.get(Network.class, Names.named(DvrpRoutingNetworkProvider.DVRP_ROUTING)));
		bindModal(TravelDisutilityFactory.class).toInstance(TimeAsTravelDisutility::new);

		install(new FleetModule(getMode(), drtCfg.getVehiclesFileUrl(getConfig().getContext()),
				drtCfg.isChangeStartLinkToLastLinkInSchedule()));

		if (drtCfg.getMinCostFlowRebalancing().isPresent()) {
			install(new DrtModeMinCostFlowRebalancingModule(drtCfg));
		} else {
			bindModal(RebalancingStrategy.class).to(NoRebalancingStrategy.class).asEagerSingleton();
		}

		switch (drtCfg.getOperationalScheme()) {
			case door2door:
				addRoutingModuleBinding(getMode()).toProvider(new DrtRoutingModuleProvider(drtCfg));//not singleton
				break;

			case stopbased:
				bindModal(TransitSchedule.class).toInstance(readTransitSchedule());

				bindModal(DrtRoutingModule.class).toProvider(new DrtRoutingModuleProvider(drtCfg));//not singleton

				addRoutingModuleBinding(getMode()).toProvider(modalProvider(
						getter -> new StopBasedDrtRoutingModule(getter.get(PopulationFactory.class),
								getter.getModal(DrtRoutingModule.class),
								getter.getNamed(RoutingModule.class, TransportMode.walk),
								getter.getModal(AccessEgressStopFinder.class), drtCfg)));//not singleton

				bindModal(AccessEgressStopFinder.class).toProvider(modalProvider(
						getter -> new ClosestAccessEgressStopFinder(getter.getModal(TransitSchedule.class), drtCfg,
								getter.get(PlansCalcRouteConfigGroup.class), getter.get(Network.class))))
						.asEagerSingleton();
				break;

			default:
				throw new IllegalStateException();
		}

		bindModal(DrtRouteUpdater.class).toProvider(new ModalProviders.AbstractProvider<DrtRouteUpdater>(getMode()) {
			@Inject
			@Named(DvrpTravelTimeModule.DVRP_ESTIMATED)
			private TravelTime travelTime;

			@Inject
			private Population population;

			@Inject
			private Config config;

			@Override
			public DefaultDrtRouteUpdater get() {
				Network network = getModalInstance(Network.class);
				return new DefaultDrtRouteUpdater(drtCfg, network, travelTime,
						getModalInstance(TravelDisutilityFactory.class), population, config);
			}
		}).asEagerSingleton();

		addControlerListenerBinding().to(modalKey(DrtRouteUpdater.class));
	}

	private static class DrtRoutingModuleProvider extends ModalProviders.AbstractProvider<DrtRoutingModule> {
		private final DrtConfigGroup drtCfg;

		@Inject
		@Named(DvrpTravelTimeModule.DVRP_ESTIMATED)
		private TravelTime travelTime;

		@Inject
		private Scenario scenario ;

		@Inject
		@Named(TransportMode.walk)
		private RoutingModule walkRouter;

		private DrtRoutingModuleProvider(DrtConfigGroup drtCfg) {
			super(drtCfg.getMode());
			this.drtCfg = drtCfg;
		}

		@Override
		public DrtRoutingModule get() {
<<<<<<< HEAD
//			if ( config.plansCalcRoute().isInsertingAccessEgressWalk() ) {
//				return new DrtInclAccessEgressRoutingModule( drtCfg, network, travelTime, getModalInstance( TravelDisutilityFactory.class ),
//					  populationFactory, walkRouter );
//			} else{
				return new DrtRoutingModule( this.drtCfg, network, travelTime, getModalInstance( TravelDisutilityFactory.class ),
					  walkRouter, scenario );
//			}
=======
			Network network = getModalInstance(Network.class);
			return new DrtRoutingModule(drtCfg, network, travelTime, getModalInstance(TravelDisutilityFactory.class),
					populationFactory, walkRouter);
>>>>>>> 14f6773c
		}
	}

	private TransitSchedule readTransitSchedule() {
		URL url = drtCfg.getTransitStopsFileUrl(getConfig().getContext());
		Scenario scenario = ScenarioUtils.createScenario(ConfigUtils.createConfig());
		new TransitScheduleReader(scenario).readURL(url);
		return scenario.getTransitSchedule();
	}

}<|MERGE_RESOLUTION|>--- conflicted
+++ resolved
@@ -154,19 +154,9 @@
 
 		@Override
 		public DrtRoutingModule get() {
-<<<<<<< HEAD
-//			if ( config.plansCalcRoute().isInsertingAccessEgressWalk() ) {
-//				return new DrtInclAccessEgressRoutingModule( drtCfg, network, travelTime, getModalInstance( TravelDisutilityFactory.class ),
-//					  populationFactory, walkRouter );
-//			} else{
-				return new DrtRoutingModule( this.drtCfg, network, travelTime, getModalInstance( TravelDisutilityFactory.class ),
-					  walkRouter, scenario );
-//			}
-=======
 			Network network = getModalInstance(Network.class);
 			return new DrtRoutingModule(drtCfg, network, travelTime, getModalInstance(TravelDisutilityFactory.class),
-					populationFactory, walkRouter);
->>>>>>> 14f6773c
+				  walkRouter, scenario );
 		}
 	}
 
