/*
 * *********************************************************************** *
 * project: org.matsim.*
 * *********************************************************************** *
 *                                                                         *
 * copyright       : (C) 2018 by the members listed in the COPYING,        *
 *                   LICENSE and WARRANTY file.                            *
 * email           : info at matsim dot org                                *
 *                                                                         *
 * *********************************************************************** *
 *                                                                         *
 *   This program is free software; you can redistribute it and/or modify  *
 *   it under the terms of the GNU General Public License as published by  *
 *   the Free Software Foundation; either version 2 of the License, or     *
 *   (at your option) any later version.                                   *
 *   See also COPYING, LICENSE and WARRANTY file                           *
 *                                                                         *
 * *********************************************************************** *
 */

package org.matsim.contrib.drt.optimizer.rebalancing.mincostflow;

import org.matsim.api.core.v01.network.Network;
import org.matsim.api.core.v01.population.Population;
import org.matsim.contrib.drt.analysis.zonal.DrtZonalSystem;
import org.matsim.contrib.drt.optimizer.rebalancing.RebalancingParams;
import org.matsim.contrib.drt.optimizer.rebalancing.RebalancingStrategy;
import org.matsim.contrib.drt.optimizer.rebalancing.demandestimator.EqualVehicleDensityZonalDemandAggregator;
import org.matsim.contrib.drt.optimizer.rebalancing.demandestimator.FleetSizeWeightedByPopulationShareDemandAggregator;
import org.matsim.contrib.drt.optimizer.rebalancing.demandestimator.PreviousIterationZonalDRTDemandAggregator;
import org.matsim.contrib.drt.optimizer.rebalancing.demandestimator.TimeDependentActivityBasedZonalDemandAggregator;
import org.matsim.contrib.drt.optimizer.rebalancing.demandestimator.ZonalDemandAggregator;
import org.matsim.contrib.drt.optimizer.rebalancing.mincostflow.MinCostFlowRebalancingStrategy.RebalancingTargetCalculator;
import org.matsim.contrib.drt.run.DrtConfigGroup;
import org.matsim.contrib.dvrp.fleet.Fleet;
import org.matsim.contrib.dvrp.fleet.FleetSpecification;
import org.matsim.contrib.dvrp.run.AbstractDvrpModeModule;
import org.matsim.contrib.dvrp.run.AbstractDvrpModeQSimModule;

/**
 * @author michalm
 */
public class DrtModeMinCostFlowRebalancingModule extends AbstractDvrpModeModule {
	private final DrtConfigGroup drtCfg;

	public DrtModeMinCostFlowRebalancingModule(DrtConfigGroup drtCfg) {
		super(drtCfg.getMode());
		this.drtCfg = drtCfg;
	}

	@Override
	public void install() {
		RebalancingParams params = drtCfg.getRebalancingParams().orElseThrow();
<<<<<<< HEAD
		bindModal(DrtZonalSystem.class).toProvider(modalProvider(getter -> {

			if (params.getRebalancingZonesGeneration().equals(RebalancingParams.RebalancingZoneGeneration.ShapeFile)) {
				final List<PreparedGeometry> preparedGeometries = ShpGeometryUtils.loadPreparedGeometries(
						params.getRebalancingZonesShapeFileURL(getConfig().getContext()));
				Map<String, Geometry> zones = new HashMap<>();
				for (int i = 0; i < preparedGeometries.size(); i++) {
					zones.put("" + (i + 1), preparedGeometries.get(i).getGeometry());
				}
				return new DrtZonalSystem(getter.getModal(Network.class), zones);
			}

			if (drtCfg.getOperationalScheme() == DrtConfigGroup.OperationalScheme.serviceAreaBased) {
				final List<PreparedGeometry> preparedGeometries = ShpGeometryUtils
						.loadPreparedGeometries(drtCfg.getDrtServiceAreaShapeFileURL(getConfig().getContext()));
				Network modalNetwork = getter.getModal(Network.class);
				Map<String, Geometry> zones = DrtGridUtils.createGridFromNetworkWithinServiceArea(modalNetwork,
						params.getCellSize(), preparedGeometries);
				return new DrtZonalSystem(modalNetwork, zones);
			}
			return new DrtZonalSystem(getter.getModal(Network.class), params.getCellSize());
		})).asEagerSingleton();

=======
>>>>>>> 1f56b3b3
		MinCostFlowRebalancingStrategyParams strategyParams = (MinCostFlowRebalancingStrategyParams)params.getRebalancingStrategyParams();

		installQSimModule(new AbstractDvrpModeQSimModule(getMode()) {
			@Override
			protected void configureQSim() {
				bindModal(RebalancingStrategy.class).toProvider(modalProvider(
						getter -> new MinCostFlowRebalancingStrategy(getter.getModal(RebalancingTargetCalculator.class),
								getter.getModal(DrtZonalSystem.class), getter.getModal(Fleet.class),
								getter.getModal(MinCostRelocationCalculator.class), params)))
						.asEagerSingleton();

				bindModal(RebalancingTargetCalculator.class).toProvider(modalProvider(
						getter -> new LinearRebalancingTargetCalculator(getter.getModal(ZonalDemandAggregator.class),
								strategyParams))).asEagerSingleton();

				bindModal(MinCostRelocationCalculator.class)
						.toProvider(modalProvider(getter -> new AggregatedMinCostRelocationCalculator(
								getter.getModal(DrtZonalSystem.class), getter.getModal(Network.class))))
						.asEagerSingleton();
			}
		});

		switch (strategyParams.getZonalDemandAggregatorType()) {
			case PreviousIteration:
				bindModal(PreviousIterationZonalDRTDemandAggregator.class).toProvider(modalProvider(
						getter -> new PreviousIterationZonalDRTDemandAggregator(getter.getModal(DrtZonalSystem.class),
								drtCfg))).asEagerSingleton();
				bindModal(ZonalDemandAggregator.class).to(modalKey(PreviousIterationZonalDRTDemandAggregator.class));
				addEventHandlerBinding().to(modalKey(PreviousIterationZonalDRTDemandAggregator.class));
				break;
			case TimeDependentActivityBased:
				bindModal(TimeDependentActivityBasedZonalDemandAggregator.class).toProvider(modalProvider(
						getter -> new TimeDependentActivityBasedZonalDemandAggregator(
								getter.getModal(DrtZonalSystem.class), drtCfg))).asEagerSingleton();
				bindModal(ZonalDemandAggregator.class).to(
						modalKey(TimeDependentActivityBasedZonalDemandAggregator.class));
				addEventHandlerBinding().to(modalKey(TimeDependentActivityBasedZonalDemandAggregator.class));
				break;
			case EqualVehicleDensity:
				bindModal(ZonalDemandAggregator.class).toProvider(modalProvider(
						getter -> new EqualVehicleDensityZonalDemandAggregator(getter.getModal(DrtZonalSystem.class),
								getter.getModal(FleetSpecification.class)))).asEagerSingleton();
				break;
			case FleetSizeWeightedByPopulationShare:
				bindModal(ZonalDemandAggregator.class).toProvider(modalProvider(
						getter -> new FleetSizeWeightedByPopulationShareDemandAggregator(
								getter.getModal(DrtZonalSystem.class), getter.get(Population.class),
								getter.getModal(FleetSpecification.class)))).asEagerSingleton();
				break;
			default:
				throw new IllegalArgumentException("do not know what to do with ZonalDemandAggregatorType="
						+ strategyParams.getZonalDemandAggregatorType());
		}
	}
}<|MERGE_RESOLUTION|>--- conflicted
+++ resolved
@@ -51,32 +51,7 @@
 	@Override
 	public void install() {
 		RebalancingParams params = drtCfg.getRebalancingParams().orElseThrow();
-<<<<<<< HEAD
-		bindModal(DrtZonalSystem.class).toProvider(modalProvider(getter -> {
-
-			if (params.getRebalancingZonesGeneration().equals(RebalancingParams.RebalancingZoneGeneration.ShapeFile)) {
-				final List<PreparedGeometry> preparedGeometries = ShpGeometryUtils.loadPreparedGeometries(
-						params.getRebalancingZonesShapeFileURL(getConfig().getContext()));
-				Map<String, Geometry> zones = new HashMap<>();
-				for (int i = 0; i < preparedGeometries.size(); i++) {
-					zones.put("" + (i + 1), preparedGeometries.get(i).getGeometry());
-				}
-				return new DrtZonalSystem(getter.getModal(Network.class), zones);
-			}
-
-			if (drtCfg.getOperationalScheme() == DrtConfigGroup.OperationalScheme.serviceAreaBased) {
-				final List<PreparedGeometry> preparedGeometries = ShpGeometryUtils
-						.loadPreparedGeometries(drtCfg.getDrtServiceAreaShapeFileURL(getConfig().getContext()));
-				Network modalNetwork = getter.getModal(Network.class);
-				Map<String, Geometry> zones = DrtGridUtils.createGridFromNetworkWithinServiceArea(modalNetwork,
-						params.getCellSize(), preparedGeometries);
-				return new DrtZonalSystem(modalNetwork, zones);
-			}
-			return new DrtZonalSystem(getter.getModal(Network.class), params.getCellSize());
-		})).asEagerSingleton();
-
-=======
->>>>>>> 1f56b3b3
+		
 		MinCostFlowRebalancingStrategyParams strategyParams = (MinCostFlowRebalancingStrategyParams)params.getRebalancingStrategyParams();
 
 		installQSimModule(new AbstractDvrpModeQSimModule(getMode()) {
