/* *********************************************************************** *
 * project: org.matsim.*
 *                                                                         *
 * *********************************************************************** *
 *                                                                         *
 * copyright       : (C) 2016 by the members listed in the COPYING,        *
 *                   LICENSE and WARRANTY file.                            *
 * email           : info at matsim dot org                                *
 *                                                                         *
 * *********************************************************************** *
 *                                                                         *
 *   This program is free software; you can redistribute it and/or modify  *
 *   it under the terms of the GNU General Public License as published by  *
 *   the Free Software Foundation; either version 2 of the License, or     *
 *   (at your option) any later version.                                   *
 *   See also COPYING, LICENSE and WARRANTY file                           *
 *                                                                         *
 * *********************************************************************** */

package org.matsim.contrib.drt.run;

import static org.matsim.core.config.groups.QSimConfigGroup.EndtimeInterpretation;

import java.net.URL;
import java.util.Collection;
import java.util.Map;
import java.util.Optional;

import javax.annotation.Nullable;
import javax.validation.constraints.DecimalMin;
import javax.validation.constraints.NotBlank;
import javax.validation.constraints.NotNull;
import javax.validation.constraints.Positive;
import javax.validation.constraints.PositiveOrZero;

import org.apache.log4j.Logger;
import org.matsim.api.core.v01.TransportMode;
import org.matsim.contrib.drt.optimizer.insertion.DrtInsertionSearchParams;
import org.matsim.contrib.drt.optimizer.insertion.ExtensiveInsertionSearchParams;
import org.matsim.contrib.drt.optimizer.insertion.SelectiveInsertionSearchParams;
import org.matsim.contrib.drt.optimizer.rebalancing.RebalancingParams;
import org.matsim.contrib.drt.optimizer.rebalancing.mincostflow.MinCostFlowRebalancingStrategyParams;
import org.matsim.contrib.dvrp.router.DvrpModeRoutingNetworkModule;
import org.matsim.contrib.dvrp.run.Modal;
import org.matsim.core.config.Config;
import org.matsim.core.config.ConfigGroup;
import org.matsim.core.config.ReflectiveConfigGroup;

import com.google.common.base.Preconditions;
import com.google.common.base.Verify;

public final class DrtConfigGroup extends ReflectiveConfigGroup implements Modal {
	private static final Logger log = Logger.getLogger(DrtConfigGroup.class);

	public static final String GROUP_NAME = "drt";

	public static DrtConfigGroup getSingleModeDrtConfig(Config config) {
		Collection<DrtConfigGroup> drtConfigGroups = MultiModeDrtConfigGroup.get(config).getModalElements();
		Preconditions.checkArgument(drtConfigGroups.size() == 1,
				"Supported for only 1 DRT mode in the config. Number of DRT modes: %s", drtConfigGroups.size());
		return drtConfigGroups.iterator().next();
	}

	public static final String MODE = "mode";
	static final String MODE_EXP = "Mode which will be handled by PassengerEngine and VrpOptimizer "
			+ "(passengers'/customers' perspective)";

	public static final String USE_MODE_FILTERED_SUBNETWORK = "useModeFilteredSubnetwork";
	static final String USE_MODE_FILTERED_SUBNETWORK_EXP = "Limit the operation of vehicles to links (of the 'dvrp_routing'"
			+ " network) with 'allowedModes' containing this 'mode'."
			+ " For backward compatibility, the value is set to false by default"
			+ " - this means that the vehicles are allowed to operate on all links of the 'dvrp_routing' network."
			+ " The 'dvrp_routing' is defined by DvrpConfigGroup.networkModes)";

	public static final String STOP_DURATION = "stopDuration";
	static final String STOP_DURATION_EXP = "Bus stop duration. Must be positive.";

	public static final String MAX_WAIT_TIME = "maxWaitTime";
	static final String MAX_WAIT_TIME_EXP = "Max wait time for the bus to come (optimisation constraint).";

	public static final String MAX_TRAVEL_TIME_ALPHA = "maxTravelTimeAlpha";
	static final String MAX_TRAVEL_TIME_ALPHA_EXP = "Defines the slope of the maxTravelTime estimation function (optimisation constraint), i.e. "
			+ "maxTravelTimeAlpha * estimated_drt_travel_time + maxTravelTimeBeta. "
			+ "Alpha should not be smaller than 1.";

	public static final String MAX_TRAVEL_TIME_BETA = "maxTravelTimeBeta";
	static final String MAX_TRAVEL_TIME_BETA_EXP = "Defines the shift of the maxTravelTime estimation function (optimisation constraint), i.e. "
			+ "maxTravelTimeAlpha * estimated_drt_travel_time + maxTravelTimeBeta. "
			+ "Beta should not be smaller than 0.";

	public static final String REJECT_REQUEST_IF_MAX_WAIT_OR_TRAVEL_TIME_VIOLATED = "rejectRequestIfMaxWaitOrTravelTimeViolated";
	static final String REJECT_REQUEST_IF_MAX_WAIT_OR_TRAVEL_TIME_VIOLATED_EXP = "If true, the max travel and wait times of a submitted request"
			+ " are considered hard constraints (the request gets rejected if one of the constraints is violated)."
			+ " If false, the max travel and wait times are considered soft constraints (insertion of a request that"
			+ " violates one of the constraints is allowed, but its cost is increased by additional penalty to make"
			+ " it relatively less attractive). Penalisation of insertions can be customised by injecting a customised"
			+ " InsertionCostCalculator.PenaltyCalculator";

	public static final String CHANGE_START_LINK_TO_LAST_LINK_IN_SCHEDULE = "changeStartLinkToLastLinkInSchedule";
	static final String CHANGE_START_LINK_TO_LAST_LINK_IN_SCHEDULE_EXP = "If true, the startLink is changed to last link in the current schedule, so the taxi starts the next "
			+ "day at the link where it stopped operating the day before. False by default.";

	public static final String IDLE_VEHICLES_RETURN_TO_DEPOTS = "idleVehiclesReturnToDepots";
	static final String IDLE_VEHICLES_RETURN_TO_DEPOTS_EXP = "Idle vehicles return to the nearest of all start links. See: DvrpVehicle.getStartLink()";

	public static final String OPERATIONAL_SCHEME = "operationalScheme";
	static final String OPERATIONAL_SCHEME_EXP = "Operational Scheme, either of door2door, stopbased or serviceAreaBased. door2door by default";

	// TODO consider renaming maxWalkDistance to max access/egress distance (or even
	// have 2 separate params)
	public static final String MAX_WALK_DISTANCE = "maxWalkDistance";
	static final String MAX_WALK_DISTANCE_EXP = "Maximum beeline distance (in meters) to next stop location in stopbased system for access/egress walk leg to/from drt. If no stop can be found within this maximum distance will return null (in most cases caught by fallback routing module).";

	public static final String ESTIMATED_DRT_SPEED = "estimatedDrtSpeed";
	static final String ESTIMATED_DRT_SPEED_EXP = "Beeline-speed estimate for DRT. Used in analysis, optimisation constraints "
			+ "and in plans file, [m/s]. The default value is 25 km/h";

	public static final String ESTIMATED_BEELINE_DISTANCE_FACTOR = "estimatedBeelineDistanceFactor";
	static final String ESTIMATED_BEELINE_DISTANCE_FACTOR_EXP = "Beeline distance factor for DRT. Used in analyis and in plans file. The default value is 1.3.";

	public static final String VEHICLES_FILE = "vehiclesFile";
	static final String VEHICLES_FILE_EXP = "An XML file specifying the vehicle fleet. The file format according to dvrp_vehicles_v1.dtd";

	public static final String TRANSIT_STOP_FILE = "transitStopFile";
	static final String TRANSIT_STOP_FILE_EXP = "Stop locations file (transit schedule format, but without lines) for DRT stops. "
			+ "Used only for the stopbased mode";

	private static final String DRT_SERVICE_AREA_SHAPE_FILE = "drtServiceAreaShapeFile";
	private static final String DRT_SERVICE_AREA_SHAPE_FILE_EXP = "allows to configure a service area per drt mode."
			+ "Used with serviceArea Operational Scheme";

	public static final String WRITE_DETAILED_CUSTOMER_STATS = "writeDetailedCustomerStats";
	static final String WRITE_DETAILED_CUSTOMER_STATS_EXP = "Writes out detailed DRT customer stats in each iteration. True by default.";

	public static final String NUMBER_OF_THREADS = "numberOfThreads";
	static final String NUMBER_OF_THREADS_EXP = "Number of threads used for parallel evaluation of request insertion into existing schedules."
			+ " Scales well up to 4, due to path data provision, the most computationally intensive part,"
			+ " using up to 4 threads. Default value is 'min(4, no. of cores available to JVM)'";

	public static final String DRT_SPEED_UP_MODE = "drtSpeedUpMode";
	static final String DRT_SPEED_UP_MODE_EXP = "For PreviousIterationZonalDemandAggregator in rebalancing to work properly with the drt-speed-up module, also departures of the speed-up mode must be considered as drt mode departures. Set to the empty String \"\" if not using drt-speed-up (the default). Drt-speed-up module should set this automatically if used.";

	@NotBlank
	private String mode = TransportMode.drt; // travel mode (passengers'/customers' perspective)

	private boolean useModeFilteredSubnetwork = false;

	@Positive
	private double stopDuration = Double.NaN;// seconds

	@PositiveOrZero
	private double maxWaitTime = Double.NaN;// seconds

	// max arrival time defined as:
	// maxTravelTimeAlpha * unshared_ride_travel_time(fromLink, toLink) +
	// maxTravelTimeBeta,
	// where unshared_ride_travel_time(fromLink, toLink) is calculated during
	// replanning (see: DrtRouteCreator)
	@DecimalMin("1.0")
	private double maxTravelTimeAlpha = Double.NaN;// [-]

	@PositiveOrZero
	private double maxTravelTimeBeta = Double.NaN;// [s]

	private boolean rejectRequestIfMaxWaitOrTravelTimeViolated = true;

	private boolean changeStartLinkToLastLinkInSchedule = false;

	private boolean idleVehiclesReturnToDepots = false;

	@NotNull
	private OperationalScheme operationalScheme = OperationalScheme.door2door;

	@PositiveOrZero // used only for stopbased DRT scheme
	private double maxWalkDistance = Double.MAX_VALUE;// [m];

	@PositiveOrZero
	private double estimatedDrtSpeed = 25. / 3.6;// [m/s]

	@DecimalMin("1.0")
	private double estimatedBeelineDistanceFactor = 1.3;// [-]

	@Nullable // it is possible to generate a FleetSpecification (instead of reading it from a
				// file)
	private String vehiclesFile = null;

	@Nullable
	private String transitStopFile = null; // only for stopbased DRT scheme

	@Nullable
	private String drtServiceAreaShapeFile = null; // only for serviceAreaBased DRT scheme

	private boolean plotDetailedCustomerStats = true;

	@Positive
	private int numberOfThreads = Runtime.getRuntime().availableProcessors();

	@PositiveOrZero
	private double advanceRequestPlanningHorizon = 0; // beta-feature; planning horizon for advance (prebooked) requests

	public enum OperationalScheme {
		stopbased, door2door, serviceAreaBased
	}

	@NotNull
	private DrtInsertionSearchParams drtInsertionSearchParams;

	@Nullable
	private RebalancingParams rebalancingParams;

	@NotNull
	private String drtSpeedUpMode = "";

	public DrtConfigGroup() {
		super(GROUP_NAME);
	}

	@Override
	protected void checkConsistency(Config config) {
		super.checkConsistency(config);

		if (config.qsim().getEndTime().isUndefined()
				|| config.qsim().getSimEndtimeInterpretation() != EndtimeInterpretation.onlyUseEndtime) {
			// Not an issue if all request rejections are immediate (i.e. happen during
			// request submission)
			log.warn("qsim.endTime should be specified and qsim.simEndtimeInterpretation should be 'onlyUseEndtime'"
					+ " if postponed request rejection is allowed. Otherwise, rejected passengers"
					+ " (who are stuck endlessly waiting for a DRT vehicle) will prevent QSim from stopping."
					+ " Keep also in mind that not setting an end time may result in agents "
					+ "attempting to travel without vehicles being available.");
		}

		if (config.qsim().getNumberOfThreads() > 1) {
			log.warn("EXPERIMENTAL FEATURE: Running DRT with a multi-threaded QSim");
		}

		Verify.verify(getMaxWaitTime() >= getStopDuration(),
				MAX_WAIT_TIME + " must not be smaller than " + STOP_DURATION);

		Verify.verify(getOperationalScheme() != OperationalScheme.stopbased || getTransitStopFile() != null,
				TRANSIT_STOP_FILE + " must not be null when " + OPERATIONAL_SCHEME + " is "
						+ OperationalScheme.stopbased);

		Verify.verify(
				getOperationalScheme() != OperationalScheme.serviceAreaBased || getDrtServiceAreaShapeFile() != null,
				DRT_SERVICE_AREA_SHAPE_FILE
						+ " must not be null when "
						+ OPERATIONAL_SCHEME
<<<<<<< HEAD
						+ " is " + OperationalScheme.serviceAreaBased);
=======
						+ " is "
						+ OperationalScheme.serviceAreaBased);

>>>>>>> 19bb935c
		Verify.verify(getNumberOfThreads() <= Runtime.getRuntime().availableProcessors(),
				NUMBER_OF_THREADS + " is higher than the number of logical cores available to JVM");

		if (config.global().getNumberOfThreads() < getNumberOfThreads()) {
			log.warn("Consider increasing global.numberOfThreads to at least the value of drt.numberOfThreads"
					+ " in order to speed up the DRT route update during the replanning phase.");
		}

		Verify.verify(getParameterSets(MinCostFlowRebalancingStrategyParams.SET_NAME).size() <= 1,
				"More then one rebalancing parameter sets is specified");

		if (useModeFilteredSubnetwork) {
			DvrpModeRoutingNetworkModule.checkUseModeFilteredSubnetworkAllowed(config, mode);
		}
	}

	@Override
	public Map<String, String> getComments() {
		Map<String, String> map = super.getComments();
		map.put(MODE, MODE_EXP);
		map.put(USE_MODE_FILTERED_SUBNETWORK, USE_MODE_FILTERED_SUBNETWORK_EXP);
		map.put(STOP_DURATION, STOP_DURATION_EXP);
		map.put(MAX_WAIT_TIME, MAX_WAIT_TIME_EXP);
		map.put(MAX_TRAVEL_TIME_ALPHA, MAX_TRAVEL_TIME_ALPHA_EXP);
		map.put(MAX_TRAVEL_TIME_BETA, MAX_TRAVEL_TIME_BETA_EXP);
		map.put(CHANGE_START_LINK_TO_LAST_LINK_IN_SCHEDULE, CHANGE_START_LINK_TO_LAST_LINK_IN_SCHEDULE_EXP);
		map.put(VEHICLES_FILE, VEHICLES_FILE_EXP);
		map.put(WRITE_DETAILED_CUSTOMER_STATS, WRITE_DETAILED_CUSTOMER_STATS_EXP);
		map.put(IDLE_VEHICLES_RETURN_TO_DEPOTS, IDLE_VEHICLES_RETURN_TO_DEPOTS_EXP);
		map.put(OPERATIONAL_SCHEME, OPERATIONAL_SCHEME_EXP);
		map.put(MAX_WALK_DISTANCE, MAX_WALK_DISTANCE_EXP);
		map.put(TRANSIT_STOP_FILE, TRANSIT_STOP_FILE_EXP);
		map.put(ESTIMATED_DRT_SPEED, ESTIMATED_DRT_SPEED_EXP);
		map.put(ESTIMATED_BEELINE_DISTANCE_FACTOR, ESTIMATED_BEELINE_DISTANCE_FACTOR_EXP);
		map.put(NUMBER_OF_THREADS, NUMBER_OF_THREADS_EXP);
		map.put(REJECT_REQUEST_IF_MAX_WAIT_OR_TRAVEL_TIME_VIOLATED,
				REJECT_REQUEST_IF_MAX_WAIT_OR_TRAVEL_TIME_VIOLATED_EXP);
		map.put(DRT_SERVICE_AREA_SHAPE_FILE, DRT_SERVICE_AREA_SHAPE_FILE_EXP);
		map.put(DRT_SPEED_UP_MODE, DRT_SPEED_UP_MODE_EXP);
		return map;
	}

	/**
	 * @return {@value #MODE_EXP}
	 */
	@Override
	@StringGetter(MODE)
	public String getMode() {
		return mode;
	}

	/**
	 * @param mode {@value #MODE_EXP}
	 */
	@StringSetter(MODE)
	public DrtConfigGroup setMode(String mode) {
		this.mode = mode;
		return this;
	}

	/**
	 * @return {@value #USE_MODE_FILTERED_SUBNETWORK_EXP}
	 */
	@StringGetter(USE_MODE_FILTERED_SUBNETWORK)
	public boolean isUseModeFilteredSubnetwork() {
		return useModeFilteredSubnetwork;
	}

	/**
	 * @param useModeFilteredSubnetwork {@value #USE_MODE_FILTERED_SUBNETWORK_EXP}
	 */
	@StringSetter(USE_MODE_FILTERED_SUBNETWORK)
	public DrtConfigGroup setUseModeFilteredSubnetwork(boolean useModeFilteredSubnetwork) {
		this.useModeFilteredSubnetwork = useModeFilteredSubnetwork;
		return this;
	}

	/**
	 * @return -- {@value #STOP_DURATION_EXP}
	 */
	@StringGetter(STOP_DURATION)
	public double getStopDuration() {
		return stopDuration;
	}

	/**
	 * @param -- {@value #STOP_DURATION_EXP}
	 */
	@StringSetter(STOP_DURATION)
	public DrtConfigGroup setStopDuration(double stopDuration) {
		this.stopDuration = stopDuration;
		return this;
	}

	/**
	 * @return -- {@value #MAX_WAIT_TIME_EXP}
	 */
	@StringGetter(MAX_WAIT_TIME)
	public double getMaxWaitTime() {
		return maxWaitTime;
	}

	/**
	 * @param -- {@value #MAX_WAIT_TIME_EXP}
	 */
	@StringSetter(MAX_WAIT_TIME)
	public DrtConfigGroup setMaxWaitTime(double maxWaitTime) {
		this.maxWaitTime = maxWaitTime;
		return this;
	}

	/**
	 * @return {@link #DRT_SERVICE_AREA_SHAPE_FILE_EXP}
	 */
	@StringGetter(DRT_SERVICE_AREA_SHAPE_FILE)
	public String getDrtServiceAreaShapeFile() {
		return drtServiceAreaShapeFile;
	}

	public URL getDrtServiceAreaShapeFileURL(URL context) {
		return ConfigGroup.getInputFileURL(context, drtServiceAreaShapeFile);
	}

	/**
	 * @param getDrtServiceAreaShapeFile -- {@link #DRT_SERVICE_AREA_SHAPE_FILE_EXP}
	 */
	@StringSetter(DRT_SERVICE_AREA_SHAPE_FILE)
	public DrtConfigGroup setDrtServiceAreaShapeFile(String getDrtServiceAreaShapeFile) {
		this.drtServiceAreaShapeFile = getDrtServiceAreaShapeFile;
		return this;
	}

	/**
	 * @return -- {@value #MAX_TRAVEL_TIME_ALPHA_EXP}
	 */
	@StringGetter(MAX_TRAVEL_TIME_ALPHA)
	public double getMaxTravelTimeAlpha() {
		return maxTravelTimeAlpha;
	}

	/**
	 * @param maxTravelTimeAlpha {@value #MAX_TRAVEL_TIME_ALPHA_EXP}
	 */
	@StringSetter(MAX_TRAVEL_TIME_ALPHA)
	public DrtConfigGroup setMaxTravelTimeAlpha(double maxTravelTimeAlpha) {
		this.maxTravelTimeAlpha = maxTravelTimeAlpha;
		return this;
	}

	/**
	 * @return -- {@value #MAX_TRAVEL_TIME_BETA_EXP}
	 */
	@StringGetter(MAX_TRAVEL_TIME_BETA)
	public double getMaxTravelTimeBeta() {
		return maxTravelTimeBeta;
	}

	/**
	 * @param maxTravelTimeBeta -- {@value #MAX_TRAVEL_TIME_BETA_EXP}
	 */
	@StringSetter(MAX_TRAVEL_TIME_BETA)
	public DrtConfigGroup setMaxTravelTimeBeta(double maxTravelTimeBeta) {
		this.maxTravelTimeBeta = maxTravelTimeBeta;
		return this;
	}

	/**
	 * @return -- {@value #REJECT_REQUEST_IF_MAX_WAIT_OR_TRAVEL_TIME_VIOLATED_EXP}
	 */
	@StringGetter(REJECT_REQUEST_IF_MAX_WAIT_OR_TRAVEL_TIME_VIOLATED)
	public boolean isRejectRequestIfMaxWaitOrTravelTimeViolated() {
		return rejectRequestIfMaxWaitOrTravelTimeViolated;
	}

	/**
	 * @param rejectRequestIfMaxWaitOrTravelTimeViolated --
	 *                                                   {@value #REJECT_REQUEST_IF_MAX_WAIT_OR_TRAVEL_TIME_VIOLATED_EXP}
	 */
	@StringSetter(REJECT_REQUEST_IF_MAX_WAIT_OR_TRAVEL_TIME_VIOLATED)
	public DrtConfigGroup setRejectRequestIfMaxWaitOrTravelTimeViolated(
			boolean rejectRequestIfMaxWaitOrTravelTimeViolated) {
		this.rejectRequestIfMaxWaitOrTravelTimeViolated = rejectRequestIfMaxWaitOrTravelTimeViolated;
		return this;
	}

	/**
	 * @return -- {@value #CHANGE_START_LINK_TO_LAST_LINK_IN_SCHEDULE_EXP}
	 */
	@StringGetter(CHANGE_START_LINK_TO_LAST_LINK_IN_SCHEDULE)
	public boolean isChangeStartLinkToLastLinkInSchedule() {
		return changeStartLinkToLastLinkInSchedule;
	}

	/**
	 * @param changeStartLinkToLastLinkInSchedule --
	 *                                            {@value #CHANGE_START_LINK_TO_LAST_LINK_IN_SCHEDULE_EXP}
	 */
	@StringSetter(CHANGE_START_LINK_TO_LAST_LINK_IN_SCHEDULE)
	public DrtConfigGroup setChangeStartLinkToLastLinkInSchedule(boolean changeStartLinkToLastLinkInSchedule) {
		this.changeStartLinkToLastLinkInSchedule = changeStartLinkToLastLinkInSchedule;
		return this;
	}

	/**
	 * @return -- {@value #VEHICLES_FILE_EXP}
	 */
	@StringGetter(VEHICLES_FILE)
	public String getVehiclesFile() {
		return vehiclesFile;
	}

	/**
	 * @param vehiclesFile -- {@value #VEHICLES_FILE_EXP}
	 */
	@StringSetter(VEHICLES_FILE)
	public DrtConfigGroup setVehiclesFile(String vehiclesFile) {
		this.vehiclesFile = vehiclesFile;
		return this;
	}

	/**
	 * @return -- {@value #VEHICLES_FILE_EXP}
	 */
	public URL getVehiclesFileUrl(URL context) {
		return vehiclesFile == null ? null : ConfigGroup.getInputFileURL(context, vehiclesFile);
	}

	/**
	 * @return -- {@value #IDLE_VEHICLES_RETURN_TO_DEPOTS_EXP}}
	 */
	@StringGetter(IDLE_VEHICLES_RETURN_TO_DEPOTS)
	public boolean getIdleVehiclesReturnToDepots() {
		return idleVehiclesReturnToDepots;
	}

	/**
	 * @param idleVehiclesReturnToDepots --
	 *                                   {@value #IDLE_VEHICLES_RETURN_TO_DEPOTS_EXP}
	 */
	@StringSetter(IDLE_VEHICLES_RETURN_TO_DEPOTS)
	public DrtConfigGroup setIdleVehiclesReturnToDepots(boolean idleVehiclesReturnToDepots) {
		this.idleVehiclesReturnToDepots = idleVehiclesReturnToDepots;
		return this;
	}

	/**
	 * @return -- {@value #OPERATIONAL_SCHEME_EXP}
	 */
	@StringGetter(OPERATIONAL_SCHEME)
	public OperationalScheme getOperationalScheme() {
		return operationalScheme;
	}

	/**
	 * @param operationalScheme -- {@value #OPERATIONAL_SCHEME_EXP}
	 */
	@StringSetter(OPERATIONAL_SCHEME)
	public DrtConfigGroup setOperationalScheme(OperationalScheme operationalScheme) {
		this.operationalScheme = operationalScheme;
		return this;
	}

	/**
	 * @return -- {@value #TRANSIT_STOP_FILE_EXP}
	 */
	@StringGetter(TRANSIT_STOP_FILE)
	public String getTransitStopFile() {
		return transitStopFile;
	}

	/**
	 * @return -- {@value #TRANSIT_STOP_FILE_EXP}
	 */
	public URL getTransitStopsFileUrl(URL context) {
		return ConfigGroup.getInputFileURL(context, transitStopFile);
	}

	/**
	 * @param-- {@value #TRANSIT_STOP_FILE_EXP}
	 */
	@StringSetter(TRANSIT_STOP_FILE)
	public DrtConfigGroup setTransitStopFile(String transitStopFile) {
		this.transitStopFile = transitStopFile;
		return this;
	}

	/**
	 * @return -- {@value #MAX_WALK_DISTANCE_EXP}
	 */
	@StringGetter(MAX_WALK_DISTANCE)
	public double getMaxWalkDistance() {
		return maxWalkDistance;
	}

	/**
	 * @param-- {@value #MAX_WALK_DISTANCE_EXP}
	 */
	@StringSetter(MAX_WALK_DISTANCE)
	public DrtConfigGroup setMaxWalkDistance(double maximumWalkDistance) {
		this.maxWalkDistance = maximumWalkDistance;
		return this;
	}

	/**
	 * @return -- {@value #ESTIMATED_DRT_SPEED_EXP}
	 */
	@StringGetter(ESTIMATED_DRT_SPEED)
	public double getEstimatedDrtSpeed() {
		return estimatedDrtSpeed;
	}

	/**
	 * @param-- {@value #ESTIMATED_DRT_SPEED_EXP}
	 */
	@StringSetter(ESTIMATED_DRT_SPEED)
	public DrtConfigGroup setEstimatedDrtSpeed(double estimatedSpeed) {
		this.estimatedDrtSpeed = estimatedSpeed;
		return this;
	}

	/**
	 * @return -- {@value #ESTIMATED_BEELINE_DISTANCE_FACTOR_EXP}
	 */
	@StringGetter(ESTIMATED_BEELINE_DISTANCE_FACTOR)
	public double getEstimatedBeelineDistanceFactor() {
		return estimatedBeelineDistanceFactor;
	}

	/**
	 * @param-- {@value #ESTIMATED_BEELINE_DISTANCE_FACTOR_EXP}
	 */
	@StringSetter(ESTIMATED_BEELINE_DISTANCE_FACTOR)
	public DrtConfigGroup setEstimatedBeelineDistanceFactor(double estimatedBeelineDistanceFactor) {
		this.estimatedBeelineDistanceFactor = estimatedBeelineDistanceFactor;
		return this;
	}

	/**
	 * @return -- {@value #WRITE_DETAILED_CUSTOMER_STATS_EXP}
	 */
	@StringGetter(WRITE_DETAILED_CUSTOMER_STATS)
	public boolean isPlotDetailedCustomerStats() {
		return plotDetailedCustomerStats;
	}

	/**
	 * @param -- {@value #WRITE_DETAILED_CUSTOMER_STATS_EXP}
	 */
	@StringSetter(WRITE_DETAILED_CUSTOMER_STATS)
	public DrtConfigGroup setPlotDetailedCustomerStats(boolean plotDetailedCustomerStats) {
		this.plotDetailedCustomerStats = plotDetailedCustomerStats;
		return this;
	}

	/**
	 * @return -- {@value #NUMBER_OF_THREADS_EXP}
	 */
	@StringGetter(NUMBER_OF_THREADS)
	public int getNumberOfThreads() {
		return numberOfThreads;
	}

	/**
	 * @param-- {@value #NUMBER_OF_THREADS_EXP}
	 */
	@StringSetter(NUMBER_OF_THREADS)
	public DrtConfigGroup setNumberOfThreads(final int numberOfThreads) {
		this.numberOfThreads = numberOfThreads;
		return this;
	}

	public String getDrtSpeedUpMode() {
		return drtSpeedUpMode;
	}

	public void setDrtSpeedUpMode(String drtSpeedUpMode) {
		this.drtSpeedUpMode = drtSpeedUpMode;
	}

	public double getAdvanceRequestPlanningHorizon() {
		return advanceRequestPlanningHorizon;
	}

	public DrtConfigGroup setAdvanceRequestPlanningHorizon(double advanceRequestPlanningHorizon) {
		this.advanceRequestPlanningHorizon = advanceRequestPlanningHorizon;
		return this;
	}

	public DrtInsertionSearchParams getDrtInsertionSearchParams() {
		return drtInsertionSearchParams;
	}

	public Optional<RebalancingParams> getRebalancingParams() {
		return Optional.ofNullable(rebalancingParams);
	}

	@Override
	public ConfigGroup createParameterSet(String type) {
		switch (type) {
<<<<<<< HEAD
			case MinCostFlowRebalancingStrategyParams.SET_NAME:
				return new MinCostFlowRebalancingStrategyParams();
=======
			case RebalancingParams.SET_NAME:
				return new RebalancingParams();
>>>>>>> 19bb935c

			case ExtensiveInsertionSearchParams.SET_NAME:
				return new ExtensiveInsertionSearchParams();

			case SelectiveInsertionSearchParams.SET_NAME:
				return new SelectiveInsertionSearchParams();
		}

		return super.createParameterSet(type);
	}

	@Override
	public void addParameterSet(ConfigGroup set) {
		if (set instanceof DrtInsertionSearchParams) {
			Preconditions.checkState(drtInsertionSearchParams == null,
					"Remove the existing drtRequestInsertionParams before adding a new one");
			drtInsertionSearchParams = (DrtInsertionSearchParams)set;
		} else if (set instanceof RebalancingParams) {
			Preconditions.checkState(rebalancingParams == null,
					"Remove the existing rebalancingParams before adding a new one");
			rebalancingParams = (RebalancingParams)set;
		}

		super.addParameterSet(set);
	}

	@Override
	public boolean removeParameterSet(ConfigGroup set) {
		if (set instanceof DrtInsertionSearchParams) {
			Preconditions.checkState(drtInsertionSearchParams.equals(set),
					"The existing drtRequestInsertionParams is null. Cannot remove it.");
			drtInsertionSearchParams = null;
		} else if (set instanceof RebalancingParams) {
			Preconditions.checkState(rebalancingParams.equals(set),
					"The existing rebalancingParams is null. Cannot remove it.");
			rebalancingParams = null;
		}

		return super.removeParameterSet(set);
	}
}<|MERGE_RESOLUTION|>--- conflicted
+++ resolved
@@ -246,13 +246,9 @@
 				DRT_SERVICE_AREA_SHAPE_FILE
 						+ " must not be null when "
 						+ OPERATIONAL_SCHEME
-<<<<<<< HEAD
-						+ " is " + OperationalScheme.serviceAreaBased);
-=======
 						+ " is "
 						+ OperationalScheme.serviceAreaBased);
 
->>>>>>> 19bb935c
 		Verify.verify(getNumberOfThreads() <= Runtime.getRuntime().availableProcessors(),
 				NUMBER_OF_THREADS + " is higher than the number of logical cores available to JVM");
 
@@ -652,13 +648,8 @@
 	@Override
 	public ConfigGroup createParameterSet(String type) {
 		switch (type) {
-<<<<<<< HEAD
-			case MinCostFlowRebalancingStrategyParams.SET_NAME:
-				return new MinCostFlowRebalancingStrategyParams();
-=======
 			case RebalancingParams.SET_NAME:
 				return new RebalancingParams();
->>>>>>> 19bb935c
 
 			case ExtensiveInsertionSearchParams.SET_NAME:
 				return new ExtensiveInsertionSearchParams();
