--- conflicted
+++ resolved
@@ -38,15 +38,8 @@
 import org.matsim.contrib.drt.optimizer.insertion.DrtInsertionSearchParams;
 import org.matsim.contrib.drt.optimizer.insertion.ExtensiveInsertionSearchParams;
 import org.matsim.contrib.drt.optimizer.insertion.SelectiveInsertionSearchParams;
-<<<<<<< HEAD
-import org.matsim.contrib.drt.optimizer.rebalancing.Feedforward.FeedforwardRebalancingParams;
-import org.matsim.contrib.drt.optimizer.rebalancing.adaptiveRealTime.AdaptiveRealTimeRebalancingParams;
-import org.matsim.contrib.drt.optimizer.rebalancing.mincostflow.MinCostFlowRebalancingParams;
-import org.matsim.contrib.drt.optimizer.rebalancing.plusOne.PlusOneRebalancingParams;
-=======
 import org.matsim.contrib.drt.optimizer.rebalancing.RebalancingParams;
 import org.matsim.contrib.drt.optimizer.rebalancing.mincostflow.MinCostFlowRebalancingStrategyParams;
->>>>>>> b13e5bac
 import org.matsim.contrib.dvrp.router.DvrpModeRoutingNetworkModule;
 import org.matsim.contrib.dvrp.run.Modal;
 import org.matsim.core.config.Config;
@@ -250,16 +243,10 @@
 
 		Verify.verify(
 				getOperationalScheme() != OperationalScheme.serviceAreaBased || getDrtServiceAreaShapeFile() != null,
-<<<<<<< HEAD
-				DRT_SERVICE_AREA_SHAPE_FILE + " must not be null when " + OPERATIONAL_SCHEME + " is "
-						+ OperationalScheme.serviceAreaBased);
-=======
 				DRT_SERVICE_AREA_SHAPE_FILE
 						+ " must not be null when "
 						+ OPERATIONAL_SCHEME
 						+ " is " + OperationalScheme.serviceAreaBased);
->>>>>>> b13e5bac
-
 		Verify.verify(getNumberOfThreads() <= Runtime.getRuntime().availableProcessors(),
 				NUMBER_OF_THREADS + " is higher than the number of logical cores available to JVM");
 
@@ -652,67 +639,14 @@
 		return drtInsertionSearchParams;
 	}
 
-<<<<<<< HEAD
-	public Optional<MinCostFlowRebalancingParams> getMinCostFlowRebalancing() {
-		Collection<? extends ConfigGroup> parameterSets = getParameterSets(MinCostFlowRebalancingParams.SET_NAME);
-		if (parameterSets.size() > 1) {
-			throw new RuntimeException("More then one rebalancing parameter sets is specified");
-		}
-		return parameterSets.isEmpty() ? Optional.empty()
-				: Optional.of((MinCostFlowRebalancingParams) parameterSets.iterator().next());
-	}
-
-	public Optional<AdaptiveRealTimeRebalancingParams> getAdaptiveRealTimeRebalancing() {
-		Collection<? extends ConfigGroup> parameterSets = getParameterSets(AdaptiveRealTimeRebalancingParams.SET_NAME);
-		if (parameterSets.size() > 1) {
-			throw new RuntimeException("More then one rebalancing parameter sets is specified");
-		}
-		return parameterSets.isEmpty() ? Optional.empty()
-				: Optional.of((AdaptiveRealTimeRebalancingParams) parameterSets.iterator().next());
-	}
-
-	public Optional<PlusOneRebalancingParams> getPlusOneRebalancing() {
-		Collection<? extends ConfigGroup> parameterSets = getParameterSets(PlusOneRebalancingParams.SET_NAME);
-		if (parameterSets.size() > 1) {
-			throw new RuntimeException("More then one rebalancing parameter sets is specified");
-		}
-		return parameterSets.isEmpty() ? Optional.empty()
-				: Optional.of((PlusOneRebalancingParams) parameterSets.iterator().next());
-	}
-
-	public Optional<FeedforwardRebalancingParams> getFeedforwardRebalancing() {
-		Collection<? extends ConfigGroup> parameterSets = getParameterSets(FeedforwardRebalancingParams.SET_NAME);
-		if (parameterSets.size() > 1) {
-			throw new RuntimeException("More then one rebalancing parameter sets is specified");
-		}
-		return parameterSets.isEmpty() ? Optional.empty()
-				: Optional.of((FeedforwardRebalancingParams) parameterSets.iterator().next());
-=======
 	public Optional<RebalancingParams> getRebalancingParams() {
 		return Optional.ofNullable(rebalancingParams);
->>>>>>> b13e5bac
 	}
 
 	@Override
 	public ConfigGroup createParameterSet(String type) {
 		switch (type) {
-<<<<<<< HEAD
-		case MinCostFlowRebalancingParams.SET_NAME:
-			return new MinCostFlowRebalancingParams();
-		case AdaptiveRealTimeRebalancingParams.SET_NAME:
-			return new AdaptiveRealTimeRebalancingParams();
-		case PlusOneRebalancingParams.SET_NAME:
-			return new PlusOneRebalancingParams();
-		case FeedforwardRebalancingParams.SET_NAME:
-			return new FeedforwardRebalancingParams();
-
-		case ExtensiveInsertionSearchParams.SET_NAME:
-			return new ExtensiveInsertionSearchParams();
-
-		case SelectiveInsertionSearchParams.SET_NAME:
-			return new SelectiveInsertionSearchParams();
-=======
-			case RebalancingParams.SET_NAME:
+			case MinCostFlowRebalancingStrategyParams.SET_NAME:
 				return new MinCostFlowRebalancingStrategyParams();
 
 			case ExtensiveInsertionSearchParams.SET_NAME:
@@ -720,7 +654,6 @@
 
 			case SelectiveInsertionSearchParams.SET_NAME:
 				return new SelectiveInsertionSearchParams();
->>>>>>> b13e5bac
 		}
 
 		return super.createParameterSet(type);
@@ -731,15 +664,11 @@
 		if (set instanceof DrtInsertionSearchParams) {
 			Preconditions.checkState(drtInsertionSearchParams == null,
 					"Remove the existing drtRequestInsertionParams before adding a new one");
-<<<<<<< HEAD
-			drtInsertionSearchParams = (DrtInsertionSearchParams) set;
-=======
 			drtInsertionSearchParams = (DrtInsertionSearchParams)set;
 		} else if (set instanceof RebalancingParams) {
 			Preconditions.checkState(rebalancingParams == null,
 					"Remove the existing rebalancingParams before adding a new one");
 			rebalancingParams = (RebalancingParams)set;
->>>>>>> b13e5bac
 		}
 
 		super.addParameterSet(set);
