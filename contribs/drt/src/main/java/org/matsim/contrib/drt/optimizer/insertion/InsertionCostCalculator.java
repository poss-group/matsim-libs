/* *********************************************************************** *
 * project: org.matsim.*
 *                                                                         *
 * *********************************************************************** *
 *                                                                         *
 * copyright       : (C) 2017 by the members listed in the COPYING,        *
 *                   LICENSE and WARRANTY file.                            *
 * email           : info at matsim dot org                                *
 *                                                                         *
 * *********************************************************************** *
 *                                                                         *
 *   This program is free software; you can redistribute it and/or modify  *
 *   it under the terms of the GNU General Public License as published by  *
 *   the Free Software Foundation; either version 2 of the License, or     *
 *   (at your option) any later version.                                   *
 *   See also COPYING, LICENSE and WARRANTY file                           *
 *                                                                         *
 * *********************************************************************** */

package org.matsim.contrib.drt.optimizer.insertion;

import java.util.function.DoubleSupplier;
import java.util.function.ToDoubleFunction;

import javax.annotation.Nullable;

<<<<<<< HEAD
import org.apache.log4j.Logger;
import org.matsim.api.core.v01.Coord;
import org.matsim.contrib.drt.optimizer.VehicleData;
=======
import org.matsim.contrib.drt.optimizer.VehicleEntry;
>>>>>>> 69699ff4
import org.matsim.contrib.drt.optimizer.Waypoint;
import org.matsim.contrib.drt.passenger.DrtRequest;
import org.matsim.contrib.drt.run.DrtConfigGroup;
import org.matsim.contrib.drt.run.DrtModeModule;
import org.matsim.contrib.drt.schedule.DrtStayTask;
import org.matsim.contrib.dvrp.schedule.Schedules;
import org.matsim.core.mobsim.framework.MobsimTimer;

import com.google.common.annotations.VisibleForTesting;

/**
 * @author michalm
 */
public class InsertionCostCalculator<D> {
	public static class DetourTimeInfo {
		// expected departure time for the new request
		public final double departureTime;
		// expected arrival time for the new request
		public final double arrivalTime;
		// time delay of each stop placed after the pickup insertion point
		public final double pickupTimeLoss;
		// ADDITIONAL time delay of each stop placed after the dropoff insertion point
		public final double dropoffTimeLoss;

		public DetourTimeInfo(double departureTime, double arrivalTime, double pickupTimeLoss, double dropoffTimeLoss) {
			this.departureTime = departureTime;
			this.arrivalTime = arrivalTime;
			this.pickupTimeLoss = pickupTimeLoss;
			this.dropoffTimeLoss = dropoffTimeLoss;
		}

		// TOTAL time delay of each stop placed after the dropoff insertion point
		// (this is the amount of extra time the vehicle will operate if this insertion is applied)
		public double getTotalTimeLoss() {
			return pickupTimeLoss + dropoffTimeLoss;
		}
	}

	public static final double INFEASIBLE_SOLUTION_COST = Double.POSITIVE_INFINITY;

	private final DoubleSupplier timeOfDay;
<<<<<<< HEAD
	private final PenaltyCalculator penaltyCalculator;
	private final ToDoubleFunction<D> detourTime;
	private final InsertionDetourTimeCalculator<D> insertionDetourTimeCalculator;

	private final static Logger LOG = Logger.getLogger(InsertionCostCalculator.class.getName());
	private final static double DETOUR_DELTA = 1.5;
	//    private final static double RELATIVE_DELIVERY_DELTA = 3;
//	private static DrtModeModule.DrtRouteCreatorProvider drtRouteCreatorProvider;
	private static double L = 10000;
	private static double ERR = 1e-4;

	public InsertionCostCalculator(DrtConfigGroup drtConfig, MobsimTimer timer, PenaltyCalculator penaltyCalculator,
								   ToDoubleFunction<D> detourTime,
								   @Nullable DetourTimeEstimator replacedDriveTimeEstimator) {
		this(drtConfig.getStopDuration(), timer::getTimeOfDay, penaltyCalculator, detourTime,
				replacedDriveTimeEstimator);
	}

	public InsertionCostCalculator(double stopDuration, DoubleSupplier timeOfDay, PenaltyCalculator penaltyCalculator,
								   ToDoubleFunction<D> detourTime,
								   @Nullable DetourTimeEstimator replacedDriveTimeEstimator) {
		this.stopDuration = stopDuration;
		this.timeOfDay = timeOfDay;
		this.penaltyCalculator = penaltyCalculator;
		this.detourTime = detourTime;

		insertionDetourTimeCalculator = new InsertionDetourTimeCalculator<>(stopDuration, detourTime,
				replacedDriveTimeEstimator);

		LOG.warn("Calculating periodic distances assuming a 10000x10000 dimensioned grid network");
=======
	private final CostCalculationStrategy costCalculationStrategy;
	private final InsertionDetourTimeCalculator<D> detourTimeCalculator;

	public InsertionCostCalculator(DrtConfigGroup drtConfig, MobsimTimer timer,
			CostCalculationStrategy costCalculationStrategy, ToDoubleFunction<D> detourTime,
			@Nullable DetourTimeEstimator replacedDriveTimeEstimator) {
		this(timer::getTimeOfDay, costCalculationStrategy,
				new InsertionDetourTimeCalculator<>(drtConfig.getStopDuration(), detourTime,
						replacedDriveTimeEstimator));
	}

	@VisibleForTesting
	InsertionCostCalculator(DoubleSupplier timeOfDay, CostCalculationStrategy costCalculationStrategy,
			InsertionDetourTimeCalculator<D> detourTimeCalculator) {
		this.timeOfDay = timeOfDay;
		this.costCalculationStrategy = costCalculationStrategy;
		this.detourTimeCalculator = detourTimeCalculator;
>>>>>>> 69699ff4
	}

//	public static void setDrtRouteCreatorProvider(DrtModeModule.DrtRouteCreatorProvider drtRouteCreatorProvider) {
//		InsertionCostCalculator.drtRouteCreatorProvider = drtRouteCreatorProvider;
//	}

	/**
	 * As the main goal is to minimise bus operation time, this method calculates how much longer the bus will operate
	 * after insertion. By returning INFEASIBLE_SOLUTION_COST, the insertion is considered infeasible
	 * <p>
	 * The insertion is invalid if some maxTravel/Wait constraints for the already scheduled requests are not fulfilled.
	 * This is denoted by returning INFEASIBLE_SOLUTION_COST.
	 * <p>
	 *
	 * @param drtRequest the request
	 * @param insertion  the insertion to be considered here
	 * @return cost of insertion (INFEASIBLE_SOLUTION_COST represents an infeasible insertion)
	 */
	public double calculate(DrtRequest drtRequest, InsertionWithDetourData<D> insertion) {
		//TODO precompute time slacks for each stop to filter out even more infeasible insertions ???????????

<<<<<<< HEAD
		// Test pickup/dropoff ellipse
		InsertionGenerator.InsertionPoint pickupPoint = insertion.getPickup();
		InsertionGenerator.InsertionPoint dropoffPoint = insertion.getDropoff();
		if (!checkPickupDropoffEllipse(pickupPoint, dropoffPoint)) {
			return INFEASIBLE_SOLUTION_COST;
		}

		double pickupDetourTimeLoss = insertionDetourTimeCalculator.calculatePickupDetourTimeLoss(insertion);
		double dropoffDetourTimeLoss = insertionDetourTimeCalculator.calculateDropoffDetourTimeLoss(insertion);
		// the pickupTimeLoss is needed for stops that suffer only that one, while the sum of both will be suffered by
		// the stops after the dropoff stop. kai, nov'18
		// The computation is complicated; presumably, it takes care of this.  kai, nov'18
=======
		var detourTimeInfo = detourTimeCalculator.calculateDetourTimeInfo(insertion);
>>>>>>> 69699ff4

		if (!checkTimeConstraintsForScheduledRequests(insertion.getInsertion(), detourTimeInfo.pickupTimeLoss,
				detourTimeInfo.getTotalTimeLoss())) {
			return INFEASIBLE_SOLUTION_COST;
		}

<<<<<<< HEAD
		return totalTimeLoss + calcSoftConstraintPenalty(drtRequest, insertion, pickupDetourTimeLoss);
	}

	private boolean checkPickupDropoffEllipse(InsertionGenerator.InsertionPoint pickupPoint,
										   InsertionGenerator.InsertionPoint dropoffPoint) {
		//TODO somehow catch if link exists or not
		try {
			Coord pickupPreviousCoord = pickupPoint.previousWaypoint.getLink().getCoord();
			Coord pickupCoord = pickupPoint.newWaypoint.getLink().getCoord();
			Coord pickupNextCoord = pickupPoint.nextWaypoint.getLink().getCoord();
			if (isEllipseConstraintViolated(pickupPreviousCoord, pickupCoord, pickupNextCoord)) {
				return false;
			}
		} catch (Exception e) {
		}
		try {
			Coord dropoffPreviousCoord = dropoffPoint.previousWaypoint.getLink().getCoord();
			Coord dropoffCoord = dropoffPoint.newWaypoint.getLink().getCoord();
			Coord dropoffNextCoord = dropoffPoint.nextWaypoint.getLink().getCoord();
			if (isEllipseConstraintViolated(dropoffPreviousCoord, dropoffCoord, dropoffNextCoord)) {
				return false;
			}
		} catch (Exception e) {
		}
		return true;
	}

	private boolean checkHardConstraints(InsertionWithDetourData<?> insertion, double pickupDetourTimeLoss,
										 double totalTimeLoss) {
		return checkTimeConstraintsForScheduledRequests(insertion.getInsertion(), pickupDetourTimeLoss, totalTimeLoss)
				&& checkTimeConstraintsForVehicle(insertion.getVehicleEntry(), totalTimeLoss, timeOfDay.getAsDouble());
	}

	static boolean checkTimeConstraintsForScheduledRequests(InsertionGenerator.Insertion insertion,
															double pickupDetourTimeLoss, double totalTimeLoss) {
		VehicleData.Entry vEntry = insertion.vehicleEntry;
=======
		double vehicleSlackTime = calcVehicleSlackTime(insertion.getVehicleEntry(), timeOfDay.getAsDouble());
		return costCalculationStrategy.calcCost(drtRequest, insertion.getInsertion(), vehicleSlackTime, detourTimeInfo);
	}

	static boolean checkTimeConstraintsForScheduledRequests(InsertionGenerator.Insertion insertion,
			double pickupDetourTimeLoss, double totalTimeLoss) {
		VehicleEntry vEntry = insertion.vehicleEntry;
>>>>>>> 69699ff4
		final int pickupIdx = insertion.pickup.index;
		final int dropoffIdx = insertion.dropoff.index;

		// each existing stop has 2 time constraints: latestArrivalTime and latestDepartureTime (see: Waypoint.Stop)
		// we are looking only at the time constraints of the scheduled requests (the new request is checked separately)

		// all stops after the new (potential) pickup but before the new dropoff are delayed by pickupDetourTimeLoss
		// check if this delay satisfies the time constraints at these stops
		for (int s = pickupIdx; s < dropoffIdx; s++) {
			Waypoint.Stop stop = vEntry.stops.get(s);
			if (stop.task.getBeginTime() + pickupDetourTimeLoss > stop.latestArrivalTime
					|| stop.task.getEndTime() + pickupDetourTimeLoss > stop.latestDepartureTime
					|| isEllipseConstraintViolated(insertion.pickup.newWaypoint.getLink().getCoord(), stop.getLink()
					.getCoord(), insertion.dropoff.newWaypoint.getLink().getCoord())) {
				return false;
			}
		}

		// all stops after the new (potential) dropoff are delayed by totalTimeLoss
		// check if this delay satisfies the time constraints at these stops
		for (int s = dropoffIdx; s < vEntry.stops.size(); s++) {
			Waypoint.Stop stop = vEntry.stops.get(s);
			if (stop.task.getBeginTime() + totalTimeLoss > stop.latestArrivalTime
					|| stop.task.getEndTime() + totalTimeLoss > stop.latestDepartureTime) {
				return false;
			}
		}

		// calculating the direct TravelTime
//        RouteFactories routeFactories = new RouteFactories();
//        routeFactories.setRouteFactory(DrtRoute.class, new DrtRouteFactory());
//        DrtRoute directRoute = (DrtRoute) drtRouteCreatorProvider.get().createRoute(drtRequest.getSubmissionTime(),
//                drtRequest.getFromLink(),
//                drtRequest.getToLink(),
//                routeFactories);
//        double directTravelTime = directRoute.getDirectRideTime();
//        double detourTravelTime = IntStream.range(0, stopList.size() - 1)
//                .mapToObj(i -> (DrtRoute) drtRouteCreatorProvider.get().createRoute(drtRequest.getSubmissionTime(),
//                        stopList.get(i),
//                        stopList.get(i + 1),
//                        routeFactories)).mapToDouble(DrtRoute::getDirectRideTime).sum();
//        assert detourTravelTime > directTravelTime : "Travel Time of detour route must be higher than travel time of " +
//                "direct route!";
		//Alternative maybe (DefaultPassengerEngine):
//		Route route = ((Leg)((PlanAgent)passenger).getCurrentPlanElement()).getRoute();

		// Comparing direct and indirect traveltime for current request
//        LOG.warn("detourTravelTime: " + detourTravelTime +"\ndirectTravelTime: " + directTravelTime); // TODO:
//         direct times shorter than indirect ones??
//        if (detourTravelTime > RELATIVE_DELIVERY_DELTA*directTravelTime) {
//            LOG.warn("relative_delivery_delay_constraint violated");
//            return true;
//        }

		return true; //all time constraints of all stops are satisfied
	}

<<<<<<< HEAD
	static boolean checkTimeConstraintsForVehicle(VehicleData.Entry vEntry, double totalTimeLoss, double now) {
		// check if the vehicle operations end time is satisfied
		DrtStayTask lastTask = (DrtStayTask) Schedules.getLastTask(vEntry.vehicle.getSchedule());
		double timeSlack = vEntry.vehicle.getServiceEndTime() - Math.max(lastTask.getBeginTime(), now);
		return timeSlack >= totalTimeLoss;
	}

	public static class SoftConstraintViolation {
		public final double maxWaitTimeViolation;
		public final double maxTravelTimeViolation;

		public SoftConstraintViolation(double maxWaitTimeViolation, double maxTravelTimeViolation) {
			this.maxWaitTimeViolation = maxWaitTimeViolation;
			this.maxTravelTimeViolation = maxTravelTimeViolation;
		}
	}

	/**
	 * The request constraints are set in {@link DrtRequest}, which is used by {@link DrtRequestCreator},
	 * which is used by {@link DrtRouteCreator} and {@link DefaultDrtRouteUpdater}.  kai, nov'18
	 */
	private double calcSoftConstraintPenalty(DrtRequest drtRequest, InsertionWithDetourData<D> insertion,
											 double pickupDetourTimeLoss) {
		VehicleData.Entry vEntry = insertion.getVehicleEntry();
		final int pickupIdx = insertion.getPickup().index;
		final int dropoffIdx = insertion.getDropoff().index;

		double driveToPickupStartTime = vEntry.getWaypoint(pickupIdx).getDepartureTime();
		// (normally the end time of the previous task)
		double pickupEndTime = driveToPickupStartTime
				+ detourTime.applyAsDouble(insertion.getDetourToPickup())
				+ stopDuration;
		double dropoffStartTime = pickupIdx == dropoffIdx ?
				pickupEndTime + detourTime.applyAsDouble(insertion.getDetourFromPickup()) :
				// (special case if inserted dropoff is directly after inserted pickup)
				vEntry.stops.get(dropoffIdx - 1).task.getEndTime() + pickupDetourTimeLoss + detourTime.applyAsDouble(
						insertion.getDetourToDropoff());

		double maxWaitTimeViolation = Math.max(0, pickupEndTime - drtRequest.getLatestStartTime());
		// how much we are beyond the latest start time = request time + max wait time.
		// max wait time currently comes from config

		double maxTravelTimeViolation = Math.max(0, dropoffStartTime - drtRequest.getLatestArrivalTime());
		// how much we are beyond the latest dropoff time = request time + max travel time.
		// max travel time currently calculated with DrtRouteModule.getMaxTravelTime(unsharedRideTime)

		return penaltyCalculator.calcPenalty(maxWaitTimeViolation, maxTravelTimeViolation);
=======
	static double calcVehicleSlackTime(VehicleEntry vEntry, double now) {
		DrtStayTask lastTask = (DrtStayTask)Schedules.getLastTask(vEntry.vehicle.getSchedule());
		return vEntry.vehicle.getServiceEndTime() - Math.max(lastTask.getBeginTime(), now);
>>>>>>> 69699ff4
	}

	private static boolean isEllipseConstraintViolated(Coord previousCoord, Coord insertedCoord, Coord nextCoord) {
		double directDistance = calculateEuclideanDistancePeriodic(previousCoord, nextCoord);
//		double directDistance = calculateManhattanDistancePeriodic(previousCoord, nextCoord);
		double detourDistance = calculateEuclideanDistancePeriodic(previousCoord, insertedCoord) +
				calculateEuclideanDistancePeriodic(insertedCoord, nextCoord);
//		double detourDistance = calculateManhattanDistancePeriodic(previousCoord, insertedCoord)
//				+ calculateManhattanDistancePeriodic(insertedCoord, nextCoord);
		boolean result = detourDistance > DETOUR_DELTA * directDistance;
//		assert (detourDistance >= 0 && directDistance >= 0 && directDistance - detourDistance <= ERR) :
//				"detour distance smaller than direct distance";

		return result;
	}

	private static double calculateEuclideanDistancePeriodic(Coord from, Coord to) {
		double deltaX = Math.abs(to.getX() - from.getX());
		double deltaXPeriodic = deltaX < L / 2 ? deltaX : -deltaX + L;
		double deltaY = Math.abs(to.getY() - from.getY());
		double deltaYPeriodic = deltaY < L / 2 ? deltaY : -deltaY + L;

		return Math.sqrt(deltaXPeriodic * deltaXPeriodic + deltaYPeriodic * deltaYPeriodic);
	}

	private static double calculateManhattanDistancePeriodic(Coord from, Coord to) {
		double deltaX = Math.abs(to.getX() - from.getX());
		double deltaXPeriodic = deltaX < L / 2 ? deltaX : -deltaX + L;
		double deltaY = Math.abs(to.getY() - from.getY());
		double deltaYPeriodic = deltaY < L / 2 ? deltaY : -deltaY + L;

		return deltaXPeriodic + deltaYPeriodic;
	}
}<|MERGE_RESOLUTION|>--- conflicted
+++ resolved
@@ -24,17 +24,10 @@
 
 import javax.annotation.Nullable;
 
-<<<<<<< HEAD
-import org.apache.log4j.Logger;
-import org.matsim.api.core.v01.Coord;
-import org.matsim.contrib.drt.optimizer.VehicleData;
-=======
 import org.matsim.contrib.drt.optimizer.VehicleEntry;
->>>>>>> 69699ff4
 import org.matsim.contrib.drt.optimizer.Waypoint;
 import org.matsim.contrib.drt.passenger.DrtRequest;
 import org.matsim.contrib.drt.run.DrtConfigGroup;
-import org.matsim.contrib.drt.run.DrtModeModule;
 import org.matsim.contrib.drt.schedule.DrtStayTask;
 import org.matsim.contrib.dvrp.schedule.Schedules;
 import org.matsim.core.mobsim.framework.MobsimTimer;
@@ -72,38 +65,6 @@
 	public static final double INFEASIBLE_SOLUTION_COST = Double.POSITIVE_INFINITY;
 
 	private final DoubleSupplier timeOfDay;
-<<<<<<< HEAD
-	private final PenaltyCalculator penaltyCalculator;
-	private final ToDoubleFunction<D> detourTime;
-	private final InsertionDetourTimeCalculator<D> insertionDetourTimeCalculator;
-
-	private final static Logger LOG = Logger.getLogger(InsertionCostCalculator.class.getName());
-	private final static double DETOUR_DELTA = 1.5;
-	//    private final static double RELATIVE_DELIVERY_DELTA = 3;
-//	private static DrtModeModule.DrtRouteCreatorProvider drtRouteCreatorProvider;
-	private static double L = 10000;
-	private static double ERR = 1e-4;
-
-	public InsertionCostCalculator(DrtConfigGroup drtConfig, MobsimTimer timer, PenaltyCalculator penaltyCalculator,
-								   ToDoubleFunction<D> detourTime,
-								   @Nullable DetourTimeEstimator replacedDriveTimeEstimator) {
-		this(drtConfig.getStopDuration(), timer::getTimeOfDay, penaltyCalculator, detourTime,
-				replacedDriveTimeEstimator);
-	}
-
-	public InsertionCostCalculator(double stopDuration, DoubleSupplier timeOfDay, PenaltyCalculator penaltyCalculator,
-								   ToDoubleFunction<D> detourTime,
-								   @Nullable DetourTimeEstimator replacedDriveTimeEstimator) {
-		this.stopDuration = stopDuration;
-		this.timeOfDay = timeOfDay;
-		this.penaltyCalculator = penaltyCalculator;
-		this.detourTime = detourTime;
-
-		insertionDetourTimeCalculator = new InsertionDetourTimeCalculator<>(stopDuration, detourTime,
-				replacedDriveTimeEstimator);
-
-		LOG.warn("Calculating periodic distances assuming a 10000x10000 dimensioned grid network");
-=======
 	private final CostCalculationStrategy costCalculationStrategy;
 	private final InsertionDetourTimeCalculator<D> detourTimeCalculator;
 
@@ -121,12 +82,7 @@
 		this.timeOfDay = timeOfDay;
 		this.costCalculationStrategy = costCalculationStrategy;
 		this.detourTimeCalculator = detourTimeCalculator;
->>>>>>> 69699ff4
 	}
-
-//	public static void setDrtRouteCreatorProvider(DrtModeModule.DrtRouteCreatorProvider drtRouteCreatorProvider) {
-//		InsertionCostCalculator.drtRouteCreatorProvider = drtRouteCreatorProvider;
-//	}
 
 	/**
 	 * As the main goal is to minimise bus operation time, this method calculates how much longer the bus will operate
@@ -143,66 +99,13 @@
 	public double calculate(DrtRequest drtRequest, InsertionWithDetourData<D> insertion) {
 		//TODO precompute time slacks for each stop to filter out even more infeasible insertions ???????????
 
-<<<<<<< HEAD
-		// Test pickup/dropoff ellipse
-		InsertionGenerator.InsertionPoint pickupPoint = insertion.getPickup();
-		InsertionGenerator.InsertionPoint dropoffPoint = insertion.getDropoff();
-		if (!checkPickupDropoffEllipse(pickupPoint, dropoffPoint)) {
-			return INFEASIBLE_SOLUTION_COST;
-		}
-
-		double pickupDetourTimeLoss = insertionDetourTimeCalculator.calculatePickupDetourTimeLoss(insertion);
-		double dropoffDetourTimeLoss = insertionDetourTimeCalculator.calculateDropoffDetourTimeLoss(insertion);
-		// the pickupTimeLoss is needed for stops that suffer only that one, while the sum of both will be suffered by
-		// the stops after the dropoff stop. kai, nov'18
-		// The computation is complicated; presumably, it takes care of this.  kai, nov'18
-=======
 		var detourTimeInfo = detourTimeCalculator.calculateDetourTimeInfo(insertion);
->>>>>>> 69699ff4
 
 		if (!checkTimeConstraintsForScheduledRequests(insertion.getInsertion(), detourTimeInfo.pickupTimeLoss,
 				detourTimeInfo.getTotalTimeLoss())) {
 			return INFEASIBLE_SOLUTION_COST;
 		}
 
-<<<<<<< HEAD
-		return totalTimeLoss + calcSoftConstraintPenalty(drtRequest, insertion, pickupDetourTimeLoss);
-	}
-
-	private boolean checkPickupDropoffEllipse(InsertionGenerator.InsertionPoint pickupPoint,
-										   InsertionGenerator.InsertionPoint dropoffPoint) {
-		//TODO somehow catch if link exists or not
-		try {
-			Coord pickupPreviousCoord = pickupPoint.previousWaypoint.getLink().getCoord();
-			Coord pickupCoord = pickupPoint.newWaypoint.getLink().getCoord();
-			Coord pickupNextCoord = pickupPoint.nextWaypoint.getLink().getCoord();
-			if (isEllipseConstraintViolated(pickupPreviousCoord, pickupCoord, pickupNextCoord)) {
-				return false;
-			}
-		} catch (Exception e) {
-		}
-		try {
-			Coord dropoffPreviousCoord = dropoffPoint.previousWaypoint.getLink().getCoord();
-			Coord dropoffCoord = dropoffPoint.newWaypoint.getLink().getCoord();
-			Coord dropoffNextCoord = dropoffPoint.nextWaypoint.getLink().getCoord();
-			if (isEllipseConstraintViolated(dropoffPreviousCoord, dropoffCoord, dropoffNextCoord)) {
-				return false;
-			}
-		} catch (Exception e) {
-		}
-		return true;
-	}
-
-	private boolean checkHardConstraints(InsertionWithDetourData<?> insertion, double pickupDetourTimeLoss,
-										 double totalTimeLoss) {
-		return checkTimeConstraintsForScheduledRequests(insertion.getInsertion(), pickupDetourTimeLoss, totalTimeLoss)
-				&& checkTimeConstraintsForVehicle(insertion.getVehicleEntry(), totalTimeLoss, timeOfDay.getAsDouble());
-	}
-
-	static boolean checkTimeConstraintsForScheduledRequests(InsertionGenerator.Insertion insertion,
-															double pickupDetourTimeLoss, double totalTimeLoss) {
-		VehicleData.Entry vEntry = insertion.vehicleEntry;
-=======
 		double vehicleSlackTime = calcVehicleSlackTime(insertion.getVehicleEntry(), timeOfDay.getAsDouble());
 		return costCalculationStrategy.calcCost(drtRequest, insertion.getInsertion(), vehicleSlackTime, detourTimeInfo);
 	}
@@ -210,7 +113,6 @@
 	static boolean checkTimeConstraintsForScheduledRequests(InsertionGenerator.Insertion insertion,
 			double pickupDetourTimeLoss, double totalTimeLoss) {
 		VehicleEntry vEntry = insertion.vehicleEntry;
->>>>>>> 69699ff4
 		final int pickupIdx = insertion.pickup.index;
 		final int dropoffIdx = insertion.dropoff.index;
 
@@ -222,9 +124,7 @@
 		for (int s = pickupIdx; s < dropoffIdx; s++) {
 			Waypoint.Stop stop = vEntry.stops.get(s);
 			if (stop.task.getBeginTime() + pickupDetourTimeLoss > stop.latestArrivalTime
-					|| stop.task.getEndTime() + pickupDetourTimeLoss > stop.latestDepartureTime
-					|| isEllipseConstraintViolated(insertion.pickup.newWaypoint.getLink().getCoord(), stop.getLink()
-					.getCoord(), insertion.dropoff.newWaypoint.getLink().getCoord())) {
+					|| stop.task.getEndTime() + pickupDetourTimeLoss > stop.latestDepartureTime) {
 				return false;
 			}
 		}
@@ -239,119 +139,11 @@
 			}
 		}
 
-		// calculating the direct TravelTime
-//        RouteFactories routeFactories = new RouteFactories();
-//        routeFactories.setRouteFactory(DrtRoute.class, new DrtRouteFactory());
-//        DrtRoute directRoute = (DrtRoute) drtRouteCreatorProvider.get().createRoute(drtRequest.getSubmissionTime(),
-//                drtRequest.getFromLink(),
-//                drtRequest.getToLink(),
-//                routeFactories);
-//        double directTravelTime = directRoute.getDirectRideTime();
-//        double detourTravelTime = IntStream.range(0, stopList.size() - 1)
-//                .mapToObj(i -> (DrtRoute) drtRouteCreatorProvider.get().createRoute(drtRequest.getSubmissionTime(),
-//                        stopList.get(i),
-//                        stopList.get(i + 1),
-//                        routeFactories)).mapToDouble(DrtRoute::getDirectRideTime).sum();
-//        assert detourTravelTime > directTravelTime : "Travel Time of detour route must be higher than travel time of " +
-//                "direct route!";
-		//Alternative maybe (DefaultPassengerEngine):
-//		Route route = ((Leg)((PlanAgent)passenger).getCurrentPlanElement()).getRoute();
-
-		// Comparing direct and indirect traveltime for current request
-//        LOG.warn("detourTravelTime: " + detourTravelTime +"\ndirectTravelTime: " + directTravelTime); // TODO:
-//         direct times shorter than indirect ones??
-//        if (detourTravelTime > RELATIVE_DELIVERY_DELTA*directTravelTime) {
-//            LOG.warn("relative_delivery_delay_constraint violated");
-//            return true;
-//        }
-
 		return true; //all time constraints of all stops are satisfied
 	}
 
-<<<<<<< HEAD
-	static boolean checkTimeConstraintsForVehicle(VehicleData.Entry vEntry, double totalTimeLoss, double now) {
-		// check if the vehicle operations end time is satisfied
-		DrtStayTask lastTask = (DrtStayTask) Schedules.getLastTask(vEntry.vehicle.getSchedule());
-		double timeSlack = vEntry.vehicle.getServiceEndTime() - Math.max(lastTask.getBeginTime(), now);
-		return timeSlack >= totalTimeLoss;
-	}
-
-	public static class SoftConstraintViolation {
-		public final double maxWaitTimeViolation;
-		public final double maxTravelTimeViolation;
-
-		public SoftConstraintViolation(double maxWaitTimeViolation, double maxTravelTimeViolation) {
-			this.maxWaitTimeViolation = maxWaitTimeViolation;
-			this.maxTravelTimeViolation = maxTravelTimeViolation;
-		}
-	}
-
-	/**
-	 * The request constraints are set in {@link DrtRequest}, which is used by {@link DrtRequestCreator},
-	 * which is used by {@link DrtRouteCreator} and {@link DefaultDrtRouteUpdater}.  kai, nov'18
-	 */
-	private double calcSoftConstraintPenalty(DrtRequest drtRequest, InsertionWithDetourData<D> insertion,
-											 double pickupDetourTimeLoss) {
-		VehicleData.Entry vEntry = insertion.getVehicleEntry();
-		final int pickupIdx = insertion.getPickup().index;
-		final int dropoffIdx = insertion.getDropoff().index;
-
-		double driveToPickupStartTime = vEntry.getWaypoint(pickupIdx).getDepartureTime();
-		// (normally the end time of the previous task)
-		double pickupEndTime = driveToPickupStartTime
-				+ detourTime.applyAsDouble(insertion.getDetourToPickup())
-				+ stopDuration;
-		double dropoffStartTime = pickupIdx == dropoffIdx ?
-				pickupEndTime + detourTime.applyAsDouble(insertion.getDetourFromPickup()) :
-				// (special case if inserted dropoff is directly after inserted pickup)
-				vEntry.stops.get(dropoffIdx - 1).task.getEndTime() + pickupDetourTimeLoss + detourTime.applyAsDouble(
-						insertion.getDetourToDropoff());
-
-		double maxWaitTimeViolation = Math.max(0, pickupEndTime - drtRequest.getLatestStartTime());
-		// how much we are beyond the latest start time = request time + max wait time.
-		// max wait time currently comes from config
-
-		double maxTravelTimeViolation = Math.max(0, dropoffStartTime - drtRequest.getLatestArrivalTime());
-		// how much we are beyond the latest dropoff time = request time + max travel time.
-		// max travel time currently calculated with DrtRouteModule.getMaxTravelTime(unsharedRideTime)
-
-		return penaltyCalculator.calcPenalty(maxWaitTimeViolation, maxTravelTimeViolation);
-=======
 	static double calcVehicleSlackTime(VehicleEntry vEntry, double now) {
 		DrtStayTask lastTask = (DrtStayTask)Schedules.getLastTask(vEntry.vehicle.getSchedule());
 		return vEntry.vehicle.getServiceEndTime() - Math.max(lastTask.getBeginTime(), now);
->>>>>>> 69699ff4
-	}
-
-	private static boolean isEllipseConstraintViolated(Coord previousCoord, Coord insertedCoord, Coord nextCoord) {
-		double directDistance = calculateEuclideanDistancePeriodic(previousCoord, nextCoord);
-//		double directDistance = calculateManhattanDistancePeriodic(previousCoord, nextCoord);
-		double detourDistance = calculateEuclideanDistancePeriodic(previousCoord, insertedCoord) +
-				calculateEuclideanDistancePeriodic(insertedCoord, nextCoord);
-//		double detourDistance = calculateManhattanDistancePeriodic(previousCoord, insertedCoord)
-//				+ calculateManhattanDistancePeriodic(insertedCoord, nextCoord);
-		boolean result = detourDistance > DETOUR_DELTA * directDistance;
-//		assert (detourDistance >= 0 && directDistance >= 0 && directDistance - detourDistance <= ERR) :
-//				"detour distance smaller than direct distance";
-
-		return result;
-	}
-
-	private static double calculateEuclideanDistancePeriodic(Coord from, Coord to) {
-		double deltaX = Math.abs(to.getX() - from.getX());
-		double deltaXPeriodic = deltaX < L / 2 ? deltaX : -deltaX + L;
-		double deltaY = Math.abs(to.getY() - from.getY());
-		double deltaYPeriodic = deltaY < L / 2 ? deltaY : -deltaY + L;
-
-		return Math.sqrt(deltaXPeriodic * deltaXPeriodic + deltaYPeriodic * deltaYPeriodic);
-	}
-
-	private static double calculateManhattanDistancePeriodic(Coord from, Coord to) {
-		double deltaX = Math.abs(to.getX() - from.getX());
-		double deltaXPeriodic = deltaX < L / 2 ? deltaX : -deltaX + L;
-		double deltaY = Math.abs(to.getY() - from.getY());
-		double deltaYPeriodic = deltaY < L / 2 ? deltaY : -deltaY + L;
-
-		return deltaXPeriodic + deltaYPeriodic;
 	}
 }