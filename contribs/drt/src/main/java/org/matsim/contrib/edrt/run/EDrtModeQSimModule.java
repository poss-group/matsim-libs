/*
 * *********************************************************************** *
 * project: org.matsim.*
 * *********************************************************************** *
 *                                                                         *
 * copyright       : (C) 2018 by the members listed in the COPYING,        *
 *                   LICENSE and WARRANTY file.                            *
 * email           : info at matsim dot org                                *
 *                                                                         *
 * *********************************************************************** *
 *                                                                         *
 *   This program is free software; you can redistribute it and/or modify  *
 *   it under the terms of the GNU General Public License as published by  *
 *   the Free Software Foundation; either version 2 of the License, or     *
 *   (at your option) any later version.                                   *
 *   See also COPYING, LICENSE and WARRANTY file                           *
 *                                                                         *
 * *********************************************************************** *
 */

package org.matsim.contrib.edrt.run;

import org.matsim.api.core.v01.network.Network;
import org.matsim.contrib.drt.optimizer.DefaultDrtOptimizer;
import org.matsim.contrib.drt.optimizer.DrtOptimizer;
import org.matsim.contrib.drt.optimizer.QSimScopeForkJoinPoolHolder;
import org.matsim.contrib.drt.optimizer.VehicleData;
import org.matsim.contrib.drt.optimizer.depot.DepotFinder;
import org.matsim.contrib.drt.optimizer.insertion.DefaultUnplannedRequestInserter;
import org.matsim.contrib.drt.optimizer.insertion.InsertionCostCalculator;
import org.matsim.contrib.drt.optimizer.insertion.ParallelPathDataProvider;
import org.matsim.contrib.drt.optimizer.insertion.PrecalculablePathDataProvider;
import org.matsim.contrib.drt.optimizer.insertion.UnplannedRequestInserter;
import org.matsim.contrib.drt.optimizer.rebalancing.RebalancingStrategy;
import org.matsim.contrib.drt.passenger.DrtRequestCreator;
import org.matsim.contrib.drt.run.DrtConfigGroup;
import org.matsim.contrib.drt.schedule.DrtStayTaskEndTimeCalculator;
import org.matsim.contrib.drt.schedule.DrtTaskFactory;
import org.matsim.contrib.drt.scheduler.DrtScheduleInquiry;
import org.matsim.contrib.drt.scheduler.EmptyVehicleRelocator;
import org.matsim.contrib.drt.scheduler.RequestInsertionScheduler;
import org.matsim.contrib.dvrp.fleet.Fleet;
import org.matsim.contrib.dvrp.optimizer.VrpOptimizer;
import org.matsim.contrib.dvrp.passenger.DefaultPassengerRequestValidator;
import org.matsim.contrib.dvrp.passenger.PassengerEngine;
import org.matsim.contrib.dvrp.passenger.PassengerEngineQSimModule;
import org.matsim.contrib.dvrp.passenger.PassengerRequestCreator;
import org.matsim.contrib.dvrp.passenger.PassengerRequestValidator;
import org.matsim.contrib.dvrp.run.AbstractDvrpModeQSimModule;
import org.matsim.contrib.dvrp.run.DvrpConfigGroup;
import org.matsim.contrib.dvrp.run.ModalProviders;
import org.matsim.contrib.dvrp.schedule.ScheduleTimingUpdater;
import org.matsim.contrib.dvrp.trafficmonitoring.DvrpTravelTimeModule;
import org.matsim.contrib.dvrp.vrpagent.VrpAgentLogic;
import org.matsim.contrib.dvrp.vrpagent.VrpAgentSourceQSimModule;
import org.matsim.contrib.edrt.EDrtActionCreator;
import org.matsim.contrib.edrt.optimizer.EDrtOptimizer;
import org.matsim.contrib.edrt.optimizer.EDrtVehicleDataEntryFactory;
import org.matsim.contrib.edrt.optimizer.depot.NearestChargerAsDepot;
import org.matsim.contrib.edrt.schedule.EDrtTaskFactoryImpl;
import org.matsim.contrib.edrt.scheduler.EmptyVehicleChargingScheduler;
import org.matsim.contrib.ev.infrastructure.ChargingInfrastructure;
import org.matsim.core.api.experimental.events.EventsManager;
import org.matsim.core.controler.IterationScoped;
import org.matsim.core.mobsim.framework.MobsimTimer;
import org.matsim.core.router.costcalculators.TravelDisutilityFactory;
import org.matsim.core.router.util.TravelDisutility;
import org.matsim.core.router.util.TravelTime;

import com.google.inject.Inject;
import com.google.inject.Provider;
import com.google.inject.name.Named;

/**
 * @author Michal Maciejewski (michalm)
 */
public class EDrtModeQSimModule extends AbstractDvrpModeQSimModule {
	private final DrtConfigGroup drtCfg;

	public EDrtModeQSimModule(DrtConfigGroup drtCfg) {
		super(drtCfg.getMode());
		this.drtCfg = drtCfg;
	}

	@Override
	protected void configureQSim() {
		install(new VrpAgentSourceQSimModule(getMode()));
		install(new PassengerEngineQSimModule(getMode()));

		addModalComponent(DrtOptimizer.class, modalProvider(
				getter -> new EDrtOptimizer(drtCfg, getter.getModal(DefaultDrtOptimizer.class),
						getter.getModal(EmptyVehicleChargingScheduler.class))));

		bindModal(DefaultDrtOptimizer.class).toProvider(modalProvider(
				getter -> new DefaultDrtOptimizer(drtCfg, getter.getModal(Fleet.class), getter.get(MobsimTimer.class),
						getter.getModal(DepotFinder.class), getter.getModal(RebalancingStrategy.class),
						getter.getModal(DrtScheduleInquiry.class), getter.getModal(ScheduleTimingUpdater.class),
						getter.getModal(EmptyVehicleRelocator.class), getter.getModal(UnplannedRequestInserter.class))))
				.in(IterationScoped.class);

		// XXX if overridden to something else, make sure that the depots are equipped with chargers
		//  otherwise vehicles will not re-charge
		bindModal(DepotFinder.class).to(NearestChargerAsDepot.class);

		bindModal(PassengerRequestValidator.class).to(DefaultPassengerRequestValidator.class).in(IterationScoped.class);

		bindModal(EmptyVehicleChargingScheduler.class).toProvider(
				new ModalProviders.AbstractProvider<>(drtCfg.getMode()) {
					@Inject
					private Provider<MobsimTimer> timer;

					@Inject
					private ChargingInfrastructure chargingInfrastructure;

					@Override
					public EmptyVehicleChargingScheduler get() {
						DrtTaskFactory taskFactory = getModalInstance(DrtTaskFactory.class);
						return new EmptyVehicleChargingScheduler(timer.get(), taskFactory, chargingInfrastructure);
					}
				}).in(IterationScoped.class);

		addModalComponent(QSimScopeForkJoinPoolHolder.class,
				() -> new QSimScopeForkJoinPoolHolder(drtCfg.getNumberOfThreads()));

		bindModal(UnplannedRequestInserter.class).toProvider(modalProvider(
				getter -> new DefaultUnplannedRequestInserter(drtCfg, getter.getModal(Fleet.class),
						getter.get(MobsimTimer.class), getter.get(EventsManager.class),
						getter.getModal(RequestInsertionScheduler.class),
						getter.getModal(VehicleData.EntryFactory.class),
						getter.getModal(PrecalculablePathDataProvider.class),
						getter.getModal(InsertionCostCalculator.PenaltyCalculator.class),
						getter.getModal(QSimScopeForkJoinPoolHolder.class)))).asEagerSingleton();

		bindModal(VehicleData.EntryFactory.class).toProvider(
				EDrtVehicleDataEntryFactory.EDrtVehicleDataEntryFactoryProvider.class).in(IterationScoped.class);

		bindModal(InsertionCostCalculator.PenaltyCalculator.class).to(
				drtCfg.isRejectRequestIfMaxWaitOrTravelTimeViolated() ?
						InsertionCostCalculator.RejectSoftConstraintViolations.class :
						InsertionCostCalculator.DiscourageSoftConstraintViolations.class).in(IterationScoped.class);

		bindModal(DrtTaskFactory.class).toInstance(new EDrtTaskFactoryImpl());

		bindModal(EmptyVehicleRelocator.class).toProvider(new ModalProviders.AbstractProvider<>(drtCfg.getMode()) {
			@Inject
			@Named(DvrpTravelTimeModule.DVRP_ESTIMATED)
			private TravelTime travelTime;

<<<<<<< HEAD
					@Inject
					private Provider<MobsimTimer> timer;

					@Override
					public EmptyVehicleRelocator get() {
						Network network = getModalInstance(Network.class);
						DrtTaskFactory taskFactory = getModalInstance(DrtTaskFactory.class);
						TravelDisutility travelDisutility = getModalInstance(
								TravelDisutilityFactory.class).createTravelDisutility(travelTime);
						return new EmptyVehicleRelocator(network, travelTime, travelDisutility, timer.get(), taskFactory);
					}
				}).in(IterationScoped.class);
=======
			@Inject
			private MobsimTimer timer;

			@Override
			public EmptyVehicleRelocator get() {
				Network network = getModalInstance(Network.class);
				DrtTaskFactory taskFactory = getModalInstance(DrtTaskFactory.class);
				TravelDisutility travelDisutility = getModalInstance(
						TravelDisutilityFactory.class).createTravelDisutility(travelTime);
				return new EmptyVehicleRelocator(network, travelTime, travelDisutility, timer, taskFactory);
			}
		}).asEagerSingleton();
>>>>>>> 74b0912e

		bindModal(DrtScheduleInquiry.class).to(DrtScheduleInquiry.class).in(IterationScoped.class);

		bindModal(RequestInsertionScheduler.class).toProvider(modalProvider(
				getter -> new RequestInsertionScheduler(drtCfg, getter.getModal(Fleet.class),
						getter.get(MobsimTimer.class),
						getter.getNamed(TravelTime.class, DvrpTravelTimeModule.DVRP_ESTIMATED),
<<<<<<< HEAD
						getter.getModal(DrtScheduleTimingUpdater.class), getter.getModal(DrtTaskFactory.class))))
				.in(IterationScoped.class);
=======
						getter.getModal(ScheduleTimingUpdater.class), getter.getModal(DrtTaskFactory.class))))
				.asEagerSingleton();
>>>>>>> 74b0912e

		bindModal(ScheduleTimingUpdater.class).toProvider(modalProvider(
				getter -> new ScheduleTimingUpdater(getter.get(MobsimTimer.class),
						new DrtStayTaskEndTimeCalculator(drtCfg)))).asEagerSingleton();

		addModalComponent(ParallelPathDataProvider.class, new ModalProviders.AbstractProvider<>(getMode()) {
			@Inject
<<<<<<< HEAD
			private Provider<MobsimTimer> timer;

			@Override
			public DrtScheduleTimingUpdater get() {
				return new DrtScheduleTimingUpdater(drtCfg, timer.get());
			}
		}).in(IterationScoped.class);

		addModalComponent(ParallelPathDataProvider.class,
				new ModalProviders.AbstractProvider<ParallelPathDataProvider>(getMode()) {
					@Inject
					@Named(DvrpTravelTimeModule.DVRP_ESTIMATED)
					private TravelTime travelTime;

					@Override
					public ParallelPathDataProvider get() {
						Network network = getModalInstance(Network.class);
						TravelDisutility travelDisutility = getModalInstance(
								TravelDisutilityFactory.class).createTravelDisutility(travelTime);
						return new ParallelPathDataProvider(network, travelTime, travelDisutility, drtCfg);
					}
				});
=======
			@Named(DvrpTravelTimeModule.DVRP_ESTIMATED)
			private TravelTime travelTime;

			@Override
			public ParallelPathDataProvider get() {
				Network network = getModalInstance(Network.class);
				TravelDisutility travelDisutility = getModalInstance(
						TravelDisutilityFactory.class).createTravelDisutility(travelTime);
				return new ParallelPathDataProvider(network, travelTime, travelDisutility, drtCfg);
			}
		});
>>>>>>> 74b0912e
		bindModal(PrecalculablePathDataProvider.class).to(modalKey(ParallelPathDataProvider.class));

		bindModal(VrpAgentLogic.DynActionCreator.class).
				toProvider(modalProvider(getter -> new EDrtActionCreator(getter.getModal(PassengerEngine.class),
						getter.get(MobsimTimer.class), getter.get(DvrpConfigGroup.class)))).in(IterationScoped.class);

		bindModal(PassengerRequestCreator.class).toProvider(new Provider<DrtRequestCreator>() {
			@Inject
			private EventsManager events;
			@Inject
			private Provider<MobsimTimer> timer;

			@Override
			public DrtRequestCreator get() {
				return new DrtRequestCreator(getMode(), events, timer.get());
			}
		}).in(IterationScoped.class);

		bindModal(VrpOptimizer.class).to(modalKey(DrtOptimizer.class));
	}
}<|MERGE_RESOLUTION|>--- conflicted
+++ resolved
@@ -146,22 +146,8 @@
 			@Named(DvrpTravelTimeModule.DVRP_ESTIMATED)
 			private TravelTime travelTime;
 
-<<<<<<< HEAD
-					@Inject
-					private Provider<MobsimTimer> timer;
-
-					@Override
-					public EmptyVehicleRelocator get() {
-						Network network = getModalInstance(Network.class);
-						DrtTaskFactory taskFactory = getModalInstance(DrtTaskFactory.class);
-						TravelDisutility travelDisutility = getModalInstance(
-								TravelDisutilityFactory.class).createTravelDisutility(travelTime);
-						return new EmptyVehicleRelocator(network, travelTime, travelDisutility, timer.get(), taskFactory);
-					}
-				}).in(IterationScoped.class);
-=======
-			@Inject
-			private MobsimTimer timer;
+			@Inject
+			private Provider<MobsimTimer> timer;
 
 			@Override
 			public EmptyVehicleRelocator get() {
@@ -169,10 +155,9 @@
 				DrtTaskFactory taskFactory = getModalInstance(DrtTaskFactory.class);
 				TravelDisutility travelDisutility = getModalInstance(
 						TravelDisutilityFactory.class).createTravelDisutility(travelTime);
-				return new EmptyVehicleRelocator(network, travelTime, travelDisutility, timer, taskFactory);
+				return new EmptyVehicleRelocator(network, travelTime, travelDisutility, timer.get(), taskFactory);
 			}
-		}).asEagerSingleton();
->>>>>>> 74b0912e
+		}).in(IterationScoped.class);
 
 		bindModal(DrtScheduleInquiry.class).to(DrtScheduleInquiry.class).in(IterationScoped.class);
 
@@ -180,44 +165,15 @@
 				getter -> new RequestInsertionScheduler(drtCfg, getter.getModal(Fleet.class),
 						getter.get(MobsimTimer.class),
 						getter.getNamed(TravelTime.class, DvrpTravelTimeModule.DVRP_ESTIMATED),
-<<<<<<< HEAD
-						getter.getModal(DrtScheduleTimingUpdater.class), getter.getModal(DrtTaskFactory.class))))
+						getter.getModal(ScheduleTimingUpdater.class), getter.getModal(DrtTaskFactory.class))))
 				.in(IterationScoped.class);
-=======
-						getter.getModal(ScheduleTimingUpdater.class), getter.getModal(DrtTaskFactory.class))))
-				.asEagerSingleton();
->>>>>>> 74b0912e
 
 		bindModal(ScheduleTimingUpdater.class).toProvider(modalProvider(
 				getter -> new ScheduleTimingUpdater(getter.get(MobsimTimer.class),
-						new DrtStayTaskEndTimeCalculator(drtCfg)))).asEagerSingleton();
+						new DrtStayTaskEndTimeCalculator(drtCfg)))).in(IterationScoped.class);
 
 		addModalComponent(ParallelPathDataProvider.class, new ModalProviders.AbstractProvider<>(getMode()) {
 			@Inject
-<<<<<<< HEAD
-			private Provider<MobsimTimer> timer;
-
-			@Override
-			public DrtScheduleTimingUpdater get() {
-				return new DrtScheduleTimingUpdater(drtCfg, timer.get());
-			}
-		}).in(IterationScoped.class);
-
-		addModalComponent(ParallelPathDataProvider.class,
-				new ModalProviders.AbstractProvider<ParallelPathDataProvider>(getMode()) {
-					@Inject
-					@Named(DvrpTravelTimeModule.DVRP_ESTIMATED)
-					private TravelTime travelTime;
-
-					@Override
-					public ParallelPathDataProvider get() {
-						Network network = getModalInstance(Network.class);
-						TravelDisutility travelDisutility = getModalInstance(
-								TravelDisutilityFactory.class).createTravelDisutility(travelTime);
-						return new ParallelPathDataProvider(network, travelTime, travelDisutility, drtCfg);
-					}
-				});
-=======
 			@Named(DvrpTravelTimeModule.DVRP_ESTIMATED)
 			private TravelTime travelTime;
 
@@ -229,7 +185,6 @@
 				return new ParallelPathDataProvider(network, travelTime, travelDisutility, drtCfg);
 			}
 		});
->>>>>>> 74b0912e
 		bindModal(PrecalculablePathDataProvider.class).to(modalKey(ParallelPathDataProvider.class));
 
 		bindModal(VrpAgentLogic.DynActionCreator.class).
