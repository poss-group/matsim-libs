/*
 * *********************************************************************** *
 * project: org.matsim.*
 * *********************************************************************** *
 *                                                                         *
 * copyright       : (C) 2020 by the members listed in the COPYING,        *
 *                   LICENSE and WARRANTY file.                            *
 * email           : info at matsim dot org                                *
 *                                                                         *
 * *********************************************************************** *
 *                                                                         *
 *   This program is free software; you can redistribute it and/or modify  *
 *   it under the terms of the GNU General Public License as published by  *
 *   the Free Software Foundation; either version 2 of the License, or     *
 *   (at your option) any later version.                                   *
 *   See also COPYING, LICENSE and WARRANTY file                           *
 *                                                                         *
 * *********************************************************************** *
 */

package org.matsim.contrib.drt.optimizer.rebalancing.targetcalculator;

import static java.util.stream.Collectors.toSet;

import java.util.List;
import java.util.Map;
import java.util.Set;
import java.util.function.ToDoubleFunction;

import org.apache.log4j.Logger;
import org.matsim.contrib.drt.analysis.zonal.DrtZonalSystem;
import org.matsim.contrib.drt.analysis.zonal.DrtZone;
import org.matsim.contrib.drt.optimizer.rebalancing.demandestimator.ZonalDemandEstimator;
import org.matsim.contrib.dvrp.fleet.DvrpVehicle;

/**
 * TODO add some description
 * if no demand => zone is not active => target is 0
 * if demand > 0 => equally distribute all available vehicles
 */
public class EqualRebalancableVehicleDistributionTargetCalculator implements RebalancingTargetCalculator {
	private static final Logger log = Logger.getLogger(EqualRebalancableVehicleDistributionTargetCalculator.class);

	private final ZonalDemandEstimator demandEstimator;
	private final DrtZonalSystem zonalSystem;

	public EqualRebalancableVehicleDistributionTargetCalculator(ZonalDemandEstimator demandEstimator,
			DrtZonalSystem zonalSystem) {
		this.demandEstimator = demandEstimator;
		this.zonalSystem = zonalSystem;
	}

	@Override
	public ToDoubleFunction<DrtZone> calculate(double time,
			Map<DrtZone, List<DvrpVehicle>> rebalancableVehiclesPerZone) {
		int numAvailableVehicles = rebalancableVehiclesPerZone.values().stream().mapToInt(List::size).sum();

		ToDoubleFunction<DrtZone> currentDemandEstimator = demandEstimator.getExpectedDemandForTimeBin(time);
		Set<DrtZone> activeZones = zonalSystem.getZones()
				.values()
				.stream()
				.filter(zone -> currentDemandEstimator.applyAsDouble(zone) > 0)
				.collect(toSet());

		// TODO enable different methods for real time target generation by adding
		// switch and corresponding parameter entry in the parameter file

		log.debug("Perform Adaptive Real Time Rebalancing now: " + numAvailableVehicles + " vehicles available");

		// First implementation: Simply evenly distribute the rebalancable (i.e. idling
		// and have enough service time) across the network

		if (activeZones.isEmpty()) {
			log.debug(
					"There is no active zones at this time period. No vehicles will be assigned to rebalance task at this period");
			return zone -> 0;
		}
<<<<<<< HEAD
		int targetValue = numAvailableVehicles / activeZones.size();
		if (targetValue < 1) {
			log.debug(
					"There is too few idling vehicles to perform rebalance! No vehicles will be assigned to rebalance task at this period");
			return zone -> 0;
		} else {
			return zone -> activeZones.contains(zone) ? targetValue : 0;
		}
=======

		double targetValue = (double)numAvailableVehicles / activeZones.size();
		return zone -> activeZones.contains(zone) ? targetValue : 0;
>>>>>>> 9725eb5c
	}
}<|MERGE_RESOLUTION|>--- conflicted
+++ resolved
@@ -75,19 +75,8 @@
 					"There is no active zones at this time period. No vehicles will be assigned to rebalance task at this period");
 			return zone -> 0;
 		}
-<<<<<<< HEAD
-		int targetValue = numAvailableVehicles / activeZones.size();
-		if (targetValue < 1) {
-			log.debug(
-					"There is too few idling vehicles to perform rebalance! No vehicles will be assigned to rebalance task at this period");
-			return zone -> 0;
-		} else {
-			return zone -> activeZones.contains(zone) ? targetValue : 0;
-		}
-=======
 
 		double targetValue = (double)numAvailableVehicles / activeZones.size();
 		return zone -> activeZones.contains(zone) ? targetValue : 0;
->>>>>>> 9725eb5c
 	}
 }