<project xmlns="http://maven.apache.org/POM/4.0.0"
		 xmlns:xsi="http://www.w3.org/2001/XMLSchema-instance"
		 xsi:schemaLocation="http://maven.apache.org/POM/4.0.0 http://maven.apache.org/maven-v4_0_0.xsd">
	<parent>
		<groupId>org.matsim</groupId>
		<artifactId>contrib</artifactId>
		<version>13.1-SNAPSHOT</version>
	</parent>
	<!-- To install: cd in root -> mvn install -pl :add_constraints_drt -am -DskipTests -->
	<modelVersion>4.0.0</modelVersion>
	<groupId>org.matsim.contrib</groupId>
	<artifactId>add_constraints_drt</artifactId>
	<name>add_constraints_drt</name>
	<build>
		<plugins>
			<plugin>
				<artifactId>maven-assembly-plugin</artifactId>
			</plugin>
		</plugins>
	</build>

	<dependencies>
		<dependency>
			<groupId>org.matsim.contrib</groupId>
<<<<<<< HEAD
			<artifactId>dvrp_periodicBC</artifactId>
			<version>13.0-SNAPSHOT</version>
=======
			<artifactId>dvrp</artifactId>
			<version>13.1-SNAPSHOT</version>
>>>>>>> dfa020f9
		</dependency>

		<dependency>
			<groupId>org.matsim.contrib</groupId>
			<artifactId>ev</artifactId>
			<version>13.1-SNAPSHOT</version>
		</dependency>

		<dependency>
			<groupId>org.apache.commons</groupId>
			<artifactId>commons-lang3</artifactId>
		</dependency>

		<!-- test dependencies -->
		<dependency>
			<groupId>org.assertj</groupId>
			<artifactId>assertj-core</artifactId>
			<version>3.15.0</version>
			<scope>test</scope>
		</dependency>

		<dependency>
			<groupId>org.mockito</groupId>
			<artifactId>mockito-core</artifactId>
			<version>3.3.3</version>
			<scope>test</scope>
		</dependency>
	</dependencies>
</project><|MERGE_RESOLUTION|>--- conflicted
+++ resolved
@@ -22,13 +22,8 @@
 	<dependencies>
 		<dependency>
 			<groupId>org.matsim.contrib</groupId>
-<<<<<<< HEAD
-			<artifactId>dvrp_periodicBC</artifactId>
-			<version>13.0-SNAPSHOT</version>
-=======
 			<artifactId>dvrp</artifactId>
 			<version>13.1-SNAPSHOT</version>
->>>>>>> dfa020f9
 		</dependency>
 
 		<dependency>
