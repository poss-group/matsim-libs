/* *********************************************************************** *
 * project: org.matsim.*
 * *********************************************************************** *
 *                                                                         *
 * copyright       : (C) 2018 by the members listed in the COPYING,        *
 *                   LICENSE and WARRANTY file.                            *
 * email           : info at matsim dot org                                *
 *                                                                         *
 * *********************************************************************** *
 *                                                                         *
 *   This program is free software; you can redistribute it and/or modify  *
 *   it under the terms of the GNU General Public License as published by  *
 *   the Free Software Foundation; either version 2 of the License, or     *
 *   (at your option) any later version.                                   *
 *   See also COPYING, LICENSE and WARRANTY file                           *
 *                                                                         *
 * *********************************************************************** */

package org.matsim.contrib.dvrp.router;

import java.util.Collections;
import java.util.Set;

import javax.inject.Inject;
import javax.inject.Provider;

import org.matsim.api.core.v01.network.Network;
<<<<<<< HEAD
import org.matsim.api.core.v01.network.NetworkWriter;
=======
import org.matsim.contrib.dvrp.run.AbstractDvrpModeModule;
>>>>>>> 4095b3b6
import org.matsim.contrib.dvrp.run.DvrpConfigGroup;
import org.matsim.contrib.dvrp.run.ModalProviders;
import org.matsim.core.config.Config;
import org.matsim.core.network.NetworkUtils;
import org.matsim.core.network.algorithms.NetworkCleaner;
import org.matsim.core.network.algorithms.TransportModeNetworkFilter;

import com.google.inject.Key;
import com.google.inject.name.Names;

/**
 * @author michalm
 */
public class DvrpRoutingNetworkProvider implements Provider<Network> {
	public static final String DVRP_ROUTING = "dvrp_routing";

	private final Network network;
	private final DvrpConfigGroup dvrpCfg;

	@Inject
	public DvrpRoutingNetworkProvider(Network network, DvrpConfigGroup dvrpCfg) {
		this.network = network;
		this.dvrpCfg = dvrpCfg;
	}

	@Override
	public Network get() {
		if (dvrpCfg.getNetworkModes().isEmpty()) { // no mode filtering
			return network;
		} else {
			Network dvrpNetwork = NetworkUtils.createNetwork();
			new TransportModeNetworkFilter(network).filter(dvrpNetwork, dvrpCfg.getNetworkModes());
			return dvrpNetwork;
		}
	}

<<<<<<< HEAD
		Network dvrpNetwork = NetworkUtils.createNetwork();
		new TransportModeNetworkFilter(network).filter(dvrpNetwork, Collections.singleton(dvrpCfg.getNetworkMode()));
		(new NetworkCleaner()).run(dvrpNetwork);
		return dvrpNetwork;
=======
	public static AbstractDvrpModeModule createDvrpModeRoutingNetworkModule(String mode,
			boolean useModeFilteredSubnetwork) {
		return new AbstractDvrpModeModule(mode) {
			@Override
			public void install() {
				if (useModeFilteredSubnetwork) {
					checkUseModeFilteredSubnetworkAllowed(getConfig(), getMode());
					bindModal(Network.class).toProvider(ModalProviders.createProvider(getMode(), getter -> {
						Network subnetwork = NetworkUtils.createNetwork();
						new TransportModeNetworkFilter(
								getter.getNamed(Network.class, DvrpRoutingNetworkProvider.DVRP_ROUTING)).
								filter(subnetwork, Collections.singleton(getMode()));
						new NetworkCleaner().run(subnetwork);
						return subnetwork;
					})).asEagerSingleton();
				} else {
					bindModal(Network.class).to(
							Key.get(Network.class, Names.named(DvrpRoutingNetworkProvider.DVRP_ROUTING)));
				}
			}
		};
	}

	public static void checkUseModeFilteredSubnetworkAllowed(Config config, String mode) {
		Set<String> dvrpNetworkModes = DvrpConfigGroup.get(config).getNetworkModes();
		if (!dvrpNetworkModes.isEmpty() && !dvrpNetworkModes.contains(mode)) {
			throw new RuntimeException("DvrpConfigGroup.networkModes must contain DVRP mode: "
					+ mode
					+ " when 'useModeFilteredSubnetwork' is enabled for this mode");
		}
>>>>>>> 4095b3b6
	}
}<|MERGE_RESOLUTION|>--- conflicted
+++ resolved
@@ -25,11 +25,7 @@
 import javax.inject.Provider;
 
 import org.matsim.api.core.v01.network.Network;
-<<<<<<< HEAD
-import org.matsim.api.core.v01.network.NetworkWriter;
-=======
 import org.matsim.contrib.dvrp.run.AbstractDvrpModeModule;
->>>>>>> 4095b3b6
 import org.matsim.contrib.dvrp.run.DvrpConfigGroup;
 import org.matsim.contrib.dvrp.run.ModalProviders;
 import org.matsim.core.config.Config;
@@ -66,12 +62,6 @@
 		}
 	}
 
-<<<<<<< HEAD
-		Network dvrpNetwork = NetworkUtils.createNetwork();
-		new TransportModeNetworkFilter(network).filter(dvrpNetwork, Collections.singleton(dvrpCfg.getNetworkMode()));
-		(new NetworkCleaner()).run(dvrpNetwork);
-		return dvrpNetwork;
-=======
 	public static AbstractDvrpModeModule createDvrpModeRoutingNetworkModule(String mode,
 			boolean useModeFilteredSubnetwork) {
 		return new AbstractDvrpModeModule(mode) {
@@ -102,6 +92,5 @@
 					+ mode
 					+ " when 'useModeFilteredSubnetwork' is enabled for this mode");
 		}
->>>>>>> 4095b3b6
 	}
 }