/* *********************************************************************** *
 * project: org.matsim.*
 *                                                                         *
 * *********************************************************************** *
 *                                                                         *
 * copyright       : (C) 2014 by the members listed in the COPYING,        *
 *                   LICENSE and WARRANTY file.                            *
 * email           : info at matsim dot org                                *
 *                                                                         *
 * *********************************************************************** *
 *                                                                         *
 *   This program is free software; you can redistribute it and/or modify  *
 *   it under the terms of the GNU General Public License as published by  *
 *   the Free Software Foundation; either version 2 of the License, or     *
 *   (at your option) any later version.                                   *
 *   See also COPYING, LICENSE and WARRANTY file                           *
 *                                                                         *
 * *********************************************************************** */

package org.matsim.contrib.dvrp.examples.onetaxi;

import org.junit.Test;

<<<<<<< HEAD

public class RunOneTaxiExampleTest
{
    @Test
    public void testRun()
    {
        RunOneTaxiExample.run(false, 3);
    }
=======
public class RunOneTaxiExampleTest {
	@Test
	public void testRun() {
		RunOneTaxiExample.run(false, 2);
	}
>>>>>>> aca1db02
}<|MERGE_RESOLUTION|>--- conflicted
+++ resolved
@@ -21,20 +21,9 @@
 
 import org.junit.Test;
 
-<<<<<<< HEAD
-
-public class RunOneTaxiExampleTest
-{
-    @Test
-    public void testRun()
-    {
-        RunOneTaxiExample.run(false, 3);
-    }
-=======
 public class RunOneTaxiExampleTest {
 	@Test
 	public void testRun() {
 		RunOneTaxiExample.run(false, 2);
 	}
->>>>>>> aca1db02
 }