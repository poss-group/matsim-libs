/* *********************************************************************** *
 * project: org.matsim.*
 *                                                                         *
 * *********************************************************************** *
 *                                                                         *
 * copyright       : (C) 2012 by the members listed in the COPYING,        *
 *                   LICENSE and WARRANTY file.                            *
 * email           : info at matsim dot org                                *
 *                                                                         *
 * *********************************************************************** *
 *                                                                         *
 *   This program is free software; you can redistribute it and/or modify  *
 *   it under the terms of the GNU General Public License as published by  *
 *   the Free Software Foundation; either version 2 of the License, or     *
 *   (at your option) any later version.                                   *
 *   See also COPYING, LICENSE and WARRANTY file                           *
 *                                                                         *
 * *********************************************************************** */

package org.matsim.contrib.locationchoice.bestresponse;

import org.apache.log4j.Level;
import org.apache.log4j.Logger;
import org.matsim.api.core.v01.Scenario;
import org.matsim.api.core.v01.TransportMode;
import org.matsim.api.core.v01.network.Network;
import org.matsim.api.core.v01.population.Activity;
import org.matsim.api.core.v01.population.Leg;
import org.matsim.api.core.v01.population.Plan;
import org.matsim.api.core.v01.population.PlanElement;
import org.matsim.contrib.locationchoice.DestinationChoiceConfigGroup;
import org.matsim.core.config.Config;
import org.matsim.core.config.groups.PlansCalcRouteConfigGroup;
import org.matsim.core.config.groups.PlansConfigGroup;
import org.matsim.core.gbl.Gbl;
import org.matsim.core.population.PopulationUtils;
import org.matsim.core.router.EmptyStageActivityTypes;
import org.matsim.core.router.TripRouter;
import org.matsim.core.router.TripStructureUtils;
import org.matsim.core.scoring.ScoringFunction;
import org.matsim.core.scoring.ScoringFunctionFactory;
import org.matsim.core.utils.misc.Time;
import org.matsim.facilities.FacilitiesUtils;

import java.util.Collections;
import java.util.List;
import java.util.Map;

class PlanTimesAdapter {
	private static final Logger log = Logger.getLogger( PlanTimesAdapter.class ) ;

	private final DestinationChoiceConfigGroup.ApproximationLevel approximationLevel;
	private final Network network;
	private final Config config;
	private final Map<String, Double> teleportedModeSpeeds;
	private final Map<String, Double> beelineDistanceFactors;
	private final DestinationChoiceConfigGroup dccg;
	private final TripRouter router;
	private final Scenario scenario;

	/* package */ PlanTimesAdapter(
			final DestinationChoiceConfigGroup.ApproximationLevel approximationLevel,
			final TripRouter router,
			final Scenario scenario,
			final Map<String, Double> teleportedModeSpeeds,
			final Map<String, Double> beelineDistanceFactors) {
		this.approximationLevel = approximationLevel;
		this.network = scenario.getNetwork();
		this.router = router;
		this.config = scenario.getConfig();
		this.teleportedModeSpeeds = teleportedModeSpeeds;
		this.beelineDistanceFactors = beelineDistanceFactors;
		this.dccg = (DestinationChoiceConfigGroup) this.config.getModule(DestinationChoiceConfigGroup.GROUP_NAME);
		this.scenario = scenario ;
	}

	/**
	 * yyyyyy This should now be re-written using {@link TripRouter#calcEndOfPlanElement(double, PlanElement, Config)} or the methods therein. kai, mar'19
	 */
	/*
	 * Why do we have plan and planTmp?!
	 * Probably to avoid something like concurrent modification problems?
	 * 
	 * - TODO: check whether values from planTmp are used before they are overwritten. If not, we could re-use a single plan over and over again as long as the plan structure is not changed! 
	 * 
	 * - Iterate over plan: skip all legs. They are scored when their subsequent activity is handled.
	 * 
	 * - Adapt activities and legs in planTmp: times and routes
	 * 
	 * ApproximationLevel:
	 * 	- completeRouting: calculate route for EACH leg
	 * 	- localRouting: calculate new routes from and to the adapted activity, take other route information from existing leg
	 * 	- noRouting: same as localRouting but with estimated travel times for the calculated routes
	 * 
	 */
	/* package */ double adaptTimesAndScorePlan(
			final Plan plan,
			final Plan planTmp,
			final ScoringFunctionFactory scoringFunctionFactory ) {

		// yyyy Note: getPrevious/NextLeg/Activity all relies on alternating activities and leg, which was given up as a requirement
		// a long time ago (which is why it is not in the interface).  kai, jan'13

		final ScoringFunction scoringFunction = scoringFunctionFactory.createNewScoringFunction(plan.getPerson());

		// iterate through plan and adapt travel and activity times
		boolean isFirstActivity = true;
		for ( Activity act : TripStructureUtils.getActivities( plan , EmptyStageActivityTypes.INSTANCE ) ) {
			final int planElementIndex = plan.getPlanElements().indexOf( act );
			if ( isFirstActivity ) {
				isFirstActivity = false;
				final Activity actTmp = (Activity) planTmp.getPlanElements().get(planElementIndex);
				// this used to assume the activity starts at 00:00:00, but this
				// is not what happens in the iterations: the first activity
				// has no start time, the last has no end time.
				actTmp.setStartTime( Time.UNDEFINED_TIME );
				scoringFunction.handleActivity( actTmp );
				continue;
			}

			final List<? extends PlanElement> trip = estimateTravelTime( plan, act );

			for ( PlanElement pe : trip ) {
				if ( pe instanceof Activity ) {
					// ignore this for the time being (otherwise, need to check times and re-create start and end time
					// scoringFunction.handleActivity( (Activity) pe );
				}
				else if ( pe instanceof Leg ){
					final Leg leg = (Leg) pe;
					Gbl.assertIf( !Time.isUndefinedTime( leg.getDepartureTime() ) ) ;
					Gbl.assertIf( !Time.isUndefinedTime( leg.getTravelTime() ) );
					scoringFunction.handleLeg( leg );
				}
				else {
					throw new RuntimeException( "unknown plan element type? "+pe.getClass().getName() );
				}
			}

			double actDur = act.getMaximumDuration();

			final Activity prevActTmp = (Activity) planTmp.getPlanElements().get(planElementIndex - 2);
			double departureTime = 
				prevActTmp.getEndTime() != Time.UNDEFINED_TIME ?
					prevActTmp.getEndTime() :
					prevActTmp.getStartTime() + prevActTmp.getMaximumDuration();

			if ( departureTime == Time.UNDEFINED_TIME ) {
				throw new RuntimeException( "could not infer departure time after activity "+prevActTmp );
			}

			final double arrivalTime = departureTime + getTravelTime( trip );

			if ( arrivalTime == Time.UNDEFINED_TIME ) {
				throw new RuntimeException( "could not infer arrival time after trip "+trip );
			}

			// yyyy I think this is really more complicated than it should be since it could/should just copy the time structure of the 
			// original plan and not think so much.  kai, jan'13

			// set new activity end time
			// yy Isn't this the same as "act"?  (The code originally was a bit different, but in the original code it was also not using the
			// iterated element.)  kai, jan'13
			// No, it is not: this one comes from planTmp, not plan... Not sure why this duplication is there, though. td may '14
			final Activity actTmp = (Activity) planTmp.getPlanElements().get(planElementIndex);

			actTmp.setStartTime(arrivalTime);

			final PlansConfigGroup.ActivityDurationInterpretation actDurInterpr = ( config.plans().getActivityDurationInterpretation() ) ;
			switch ( actDurInterpr ) {
			case tryEndTimeThenDuration:
				if ( act.getEndTime() == Time.UNDEFINED_TIME && act.getMaximumDuration() != Time.UNDEFINED_TIME) {
					// duration based definition: requires some care
					actTmp.setMaximumDuration( act.getMaximumDuration() ) ;

					// scoring function works with start and end time, not duration,
					// but we do not want to put an end time in the plan.
					assert actTmp.getEndTime() == Time.UNDEFINED_TIME : actTmp;
					actTmp.setEndTime( arrivalTime + actDur ) ;
					scoringFunction.handleActivity( actTmp );
					actTmp.setEndTime( Time.UNDEFINED_TIME );
				}
				else {
					actTmp.setEndTime( act.getEndTime() ) ;
					scoringFunction.handleActivity( actTmp );
				}
				break;
			default:
				throw new RuntimeException("activity duration interpretation of " 
						+ config.plans().getActivityDurationInterpretation().toString() + " is not supported for locationchoice; aborting ... " +
								"Use " + PlansConfigGroup.ActivityDurationInterpretation.tryEndTimeThenDuration.toString() + "instead.") ;
			}
		}

		scoringFunction.finish();
		return scoringFunction.getScore();
	}

	private double getTravelTime( List<? extends PlanElement> trip ) {
		double tt = 0;
		for ( PlanElement pe : trip ) {
			if ( pe instanceof Leg ) {
				final double curr = ((Leg) pe).getTravelTime();
				if ( curr == Time.UNDEFINED_TIME ) throw new RuntimeException( "undefined travel time in "+pe );
				tt += curr;
			}
		}
		return tt;
	}

	private List<? extends PlanElement> estimateTravelTime( Plan plan , Activity act ) {
		// Ouch... should be passed as parameter!
		final Leg previousLeg = LCPlanUtils.getPreviousLeg( plan, act );
		final Activity previousActivity = LCPlanUtils.getPreviousActivity( plan, previousLeg );
		final String mode = previousLeg.getMode();

		switch ( this.approximationLevel ) {
			case completeRouting:

				Level lvl = Level.INFO ;

				final List<? extends PlanElement> trip =
						this.router.calcRoute(
							  mode,
								new ActivityWrapperFacility( previousActivity ),
								new ActivityWrapperFacility( act ),
								previousActivity.getEndTime(),
							  plan.getPerson() );
				//		log.log(lvl,"") ;
				//		for( PlanElement planElement : trip ){
				//			log.log(lvl, planElement ) ;
				//		}
				//		log.log(lvl,"") ;
				//		fillInLegTravelTimes( fromAct.getEndTime() , trip );
				//		log.log(lvl,"") ;
				//		for( PlanElement planElement : trip ){
				//			log.log(lvl, planElement ) ;
				//		}
				//		log.log(lvl,"") ;
				return trip;
			case noRouting:
				// Yes, those two are doing the same. I passed some time to simplify the (rather convoluted) code,
				// and it boiled down to this. No idea of since how long this is not doing what it is claiming to do...
				// The only difference is that "noRouting" was getting travel times from the route for car if it exists
				// td dec 15
				if ( mode.equals( TransportMode.car ) && previousLeg.getTravelTime() != Time.UNDEFINED_TIME ) {
					return Collections.singletonList( previousLeg );
				}
				// fall through to local routing if not car or previous travel time not found
			case localRouting:
				return getTravelTimeApproximation(
						previousActivity,
						act,
						mode );
			default:
				throw new RuntimeException( "unknown method "+this.approximationLevel );
		}
	}

	private static void fillInLegTravelTimes(
			final double departureTime,
			final List<? extends PlanElement> trip ) {
		double time = departureTime;
		for ( PlanElement pe : trip ) {
			if ( !(pe instanceof Leg) ) continue;
			final Leg leg = (Leg) pe;
			if ( leg.getDepartureTime() == Time.UNDEFINED_TIME ) {
				leg.setDepartureTime( time );
			}
			if ( leg.getTravelTime() == Time.UNDEFINED_TIME ) {
				leg.setTravelTime( leg.getRoute().getTravelTime() );
			}
			time += leg.getTravelTime();
		}
	}

	private List<? extends PlanElement> getTravelTimeApproximation(
			Activity fromAct,
			Activity toAct,
			String mode ) {
		// TODO: as soon as plansCalcRoute provides defaults for all modes use them
		// I do not want users having to set dc parameters in other config modules!
		double speed;

		// Those two parameters could probably be defined with more flexibility...
		if ( mode.equals( TransportMode.pt )) {
			speed = this.dccg.getTravelSpeed_pt();
		}
		else if ( mode.equals( TransportMode.car ) ) {
			speed = this.dccg.getTravelSpeed_car();
		}
		else if ( mode.equals( TransportMode.bike )) {
			speed = this.teleportedModeSpeeds.get( TransportMode.bike );
		}
		else if ( mode.equals( TransportMode.walk ) || mode.equals( TransportMode.transit_walk )) {
			speed = this.teleportedModeSpeeds.get(TransportMode.walk);
		}
		else {
			speed = this.teleportedModeSpeeds.get(PlansCalcRouteConfigGroup.UNDEFINED);
		}

		// This is the only place where this class is used: delete it? td dec 15
		final PathCostsGeneric pathCosts = new PathCostsGeneric( network );
		pathCosts.createRoute(
				this.network.getLinks().get( fromAct.getLinkId() ),
				this.network.getLinks().get( toAct.getLinkId() ),
				this.beelineDistanceFactors.get( PlansCalcRouteConfigGroup.UNDEFINED ),
				speed );
		final Leg l = PopulationUtils.createLeg(mode);
		l.setRoute( pathCosts.getRoute() );
		l.setTravelTime( pathCosts.getRoute().getTravelTime() );
		l.setDepartureTime( fromAct.getEndTime() );
		return Collections.singletonList( l );
	}

<<<<<<< HEAD
=======
	private List<? extends PlanElement> computeTravelTimeFromCompleteRouting(
				final Person person,
				final Activity fromAct,
				final Activity toAct,
				final String mode) {
		final List<? extends PlanElement> trip =
				this.router.calcRoute(
						mode,
					  FacilitiesUtils.toFacility( fromAct, scenario.getActivityFacilities() ),
					  FacilitiesUtils.toFacility( toAct, scenario.getActivityFacilities() ),
						fromAct.getEndTime(),
						person );
		fillInLegTravelTimes( fromAct.getEndTime() , trip );
		return trip;
	}
>>>>>>> d337705d
}<|MERGE_RESOLUTION|>--- conflicted
+++ resolved
@@ -312,22 +312,4 @@
 		return Collections.singletonList( l );
 	}
 
-<<<<<<< HEAD
-=======
-	private List<? extends PlanElement> computeTravelTimeFromCompleteRouting(
-				final Person person,
-				final Activity fromAct,
-				final Activity toAct,
-				final String mode) {
-		final List<? extends PlanElement> trip =
-				this.router.calcRoute(
-						mode,
-					  FacilitiesUtils.toFacility( fromAct, scenario.getActivityFacilities() ),
-					  FacilitiesUtils.toFacility( toAct, scenario.getActivityFacilities() ),
-						fromAct.getEndTime(),
-						person );
-		fillInLegTravelTimes( fromAct.getEndTime() , trip );
-		return trip;
-	}
->>>>>>> d337705d
 }