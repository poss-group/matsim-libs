--- conflicted
+++ resolved
@@ -128,19 +128,6 @@
 					}
 					Coord c2 = getCoord(act);
 					ActivityInfo activityInfo = new ActivityInfo((float) c2.getX(), (float) c2.getY(), act.getType());
-<<<<<<< HEAD
-					activityInfo.finished = 0.5;
-
-					activityInfo.activityStartTime = act.getStartTime() ;
-					// yyyy using essentially deprecated attribute, not so good.  Should rather listen to the actual 
-					// activity start time.  kai, oct'16
-
-					activityInfo.activityEndTime = act.getEndTime() ;
-					// This, however, I do not find so bad: The diagram refers to the originally planned activity end time.
-					// kai, oct'16
-
-=======
->>>>>>> 29b88093
 					result.acts.add(activityInfo);
 				}
 			}
@@ -301,13 +288,13 @@
 			if (vert != null) {
 				drawPlanPolyLine(gl);
 			}
-			drawActivityTexts(drawer.getCurrentTime());
+			drawActivityTexts();
 			Point2D.Double agentCoords = drawer.getCurrentSceneGraph().getAgentPointLayer().getAgentCoords(this.agentId.toCharArray());
 			if (agentCoords != null) {
 				// We know where the agent is, so we draw stuff around them.
 				drawArrowFromAgentToTextLabel(agentCoords, gl);
 				drawCircleAroundAgent(agentCoords, gl);
-				drawLabelText(drawer, agentCoords, agentId);
+				drawLabelText(drawer, agentCoords);
 			}
 		}
 
@@ -343,16 +330,16 @@
 			GLUtils.drawCircle(gl, (float) pos.x, (float) pos.y, size);
 		}
 
-		private void drawActivityTexts(double now) {
+		private void drawActivityTexts() {
 			GLAutoDrawable drawable = OTFClientControl.getInstance().getMainOTFDrawer().getCanvas();
 			TextRenderer textRenderer = new TextRenderer(new Font("SansSerif", Font.PLAIN, 32), true, false);
 			textRenderer.setColor(new Color(50, 50, 128, 255));
 			for (ActivityInfo activityEntry : this.acts ) {
-				drawTextBox(drawable, textRenderer, activityEntry, now);
-			}
-		}
-
-		private static void drawTextBox(GLAutoDrawable drawable, TextRenderer textRenderer, ActivityInfo activityEntry, double now) {
+				drawTextBox(drawable, textRenderer, activityEntry);
+			}
+		}
+
+		private void drawTextBox(GLAutoDrawable drawable, TextRenderer textRenderer, ActivityInfo activityEntry) {
 			float scale = (float) OTFClientControl.getInstance().getMainOTFDrawer().getScale();
 
 			// The size of the whole text box, including the progress bar.
@@ -404,15 +391,8 @@
 
 			// Origin (0,0,0) is now again the activity location.
 			// Draw the progress bar.
-<<<<<<< HEAD
-//			if (activityEntry.finished > 0f) {
-			if ( activityEntry.activityStartTime < now && now < activityEntry.activityEndTime ) {
-				double fraction = ( now - activityEntry.activityStartTime ) / ( activityEntry.activityEndTime - activityEntry.activityStartTime ) ;
-				gl.glColor4f(0.9f, 0.7f, 0.7f, 0.5f);
-=======
 			if (activityEntry.finished > 0f) {
 				gl.glColor4f(0.9f, 0.7f, 0.7f, 0.9f);
->>>>>>> 29b88093
 				gl.glBegin(GL_QUADS);
 				gl.glVertex3d(0, -halfh, 0);
 				gl.glVertex3d(0, -halfh -7, 0);
@@ -423,10 +403,8 @@
 				gl.glBegin(GL_QUADS);
 				gl.glVertex3d(0, -halfh, 0);
 				gl.glVertex3d(0, -halfh -7, 0);
-//				gl.glVertex3d(textBounds.getWidth()*activityEntry.finished, -halfh -7, 0);
-//				gl.glVertex3d(textBounds.getWidth()*activityEntry.finished, -halfh, 0);
-				gl.glVertex3d(textBounds.getWidth()*fraction, -halfh -7, 0);
-				gl.glVertex3d(textBounds.getWidth()*fraction, -halfh, 0);
+				gl.glVertex3d(textBounds.getWidth()*activityEntry.finished, -halfh -7, 0);
+				gl.glVertex3d(textBounds.getWidth()*activityEntry.finished, -halfh, 0);
 				gl.glEnd();
 			}
 			gl.glPopMatrix();
@@ -439,9 +417,9 @@
 			gl.glDisable(GL.GL_BLEND);
 		}
 
-		private static void drawLabelText(OTFOGLDrawer drawer, Point2D.Double pos, String agentId) {
+		private void drawLabelText(OTFOGLDrawer drawer, Point2D.Double pos) {
 			TextRenderer textRenderer = new TextRenderer(new Font("SansSerif", Font.PLAIN, 32), true, false);
-			InfoText agentText = new InfoText(agentId, (float) pos.x + 250, (float) pos.y + 250);
+			InfoText agentText = new InfoText(this.agentId, (float) pos.x + 250, (float) pos.y + 250);
 			agentText.setAlpha(0.7f);
 			agentText.draw(textRenderer, OTFClientControl.getInstance().getMainOTFDrawer().getCanvas(), drawer.getViewBoundsAsQuadTreeRect());
 		}
@@ -463,9 +441,7 @@
 		private static final long serialVersionUID = 1L;
 		float east, north;
 		String name;
-		double finished;
-		double activityStartTime ;
-		double activityEndTime ;
+		public double finished;
 
 		ActivityInfo(float east, float north, String name) {
 			this.east = east;
