--- conflicted
+++ resolved
@@ -73,7 +73,6 @@
 
 env:
   matrix:
-<<<<<<< HEAD
     # - MODULE=matsim                        
     # # sorted from longest to shortest (to minimise the overall test stage duration)
     # - MODULE=contribs/vsp
@@ -109,42 +108,5 @@
     # - MODULE=contribs/hybridsim
     # - MODULE=contribs/otfvis
     # - MODULE=contribs/osm
-=======
-    - MODULE=matsim                        
-    # sorted from longest to shortest (to minimise the overall test stage duration)
-    - MODULE=contribs/vsp
-    - MODULE=contribs/common
-    - MODULE=contribs/taxi
-    - MODULE=contribs/minibus
-    - MODULE=contribs/signals
-    - MODULE=contribs/bicycle
-    - MODULE=contribs/cadytsIntegration
-    - MODULE=contribs/carsharing
-    - MODULE=contribs/commercialTrafficApplications
-    - MODULE=contribs/drt
-    - MODULE=contribs/locationchoice
-    - MODULE=contribs/av
-    - MODULE=contribs/ev
-    - MODULE=contribs/dvrp
-    - MODULE=contribs/emissions
-    - MODULE=contribs/decongestion
-    - MODULE=contribs/noise
-    - MODULE=contribs/accidents
-    - MODULE=contribs/freight
-    - MODULE=contribs/parking
-    - MODULE=contribs/matrixbasedptrouter
-    - MODULE=contribs/accessibility
-    - MODULE=contribs/integration
-    - MODULE=contribs/multimodal
-    - MODULE=contribs/protobuf
-    - MODULE=contribs/socnetsim
-    - MODULE=contribs/pseudosimulation
-    - MODULE=contribs/roadpricing
-    - MODULE=contribs/analysis
-    - MODULE=contribs/eventsBasedPTRouter
-    - MODULE=contribs/hybridsim
-    - MODULE=contribs/otfvis
-    - MODULE=contribs/osm
   global:
-    - MAVEN_OPTS="-Xmx2g"
->>>>>>> 7c7d19d1
+    - MAVEN_OPTS="-Xmx2g"