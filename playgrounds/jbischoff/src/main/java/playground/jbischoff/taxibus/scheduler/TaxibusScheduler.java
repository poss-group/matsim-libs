/* *********************************************************************** *
 * project: org.matsim.*
 *                                                                         *
 * *********************************************************************** *
 *                                                                         *
 * copyright       : (C) 2014 by the members listed in the COPYING,        *
 *                   LICENSE and WARRANTY file.                            *
 * email           : info at matsim dot org                                *
 *                                                                         *
 * *********************************************************************** *
 *                                                                         *
 *   This program is free software; you can redistribute it and/or modify  *
 *   it under the terms of the GNU General Public License as published by  *
 *   the Free Software Foundation; either version 2 of the License, or     *
 *   (at your option) any later version.                                   *
 *   See also COPYING, LICENSE and WARRANTY file                           *
 *                                                                         *
 * *********************************************************************** */

package playground.jbischoff.taxibus.scheduler;

import java.util.ArrayList;
import java.util.Comparator;
import java.util.Iterator;
import java.util.LinkedHashSet;
import java.util.List;
import java.util.Set;
import java.util.TreeSet;

import org.apache.log4j.Logger;
import org.matsim.api.core.v01.network.Link;
import org.matsim.contrib.dvrp.MatsimVrpContext;
import org.matsim.contrib.dvrp.data.Vehicle;
import org.matsim.contrib.dvrp.path.*;
import org.matsim.contrib.dvrp.schedule.DriveTask;
import org.matsim.contrib.dvrp.schedule.Schedule;
import org.matsim.contrib.dvrp.schedule.Schedule.ScheduleStatus;
import org.matsim.contrib.dvrp.schedule.Schedules;
import org.matsim.contrib.dvrp.schedule.StayTask;
import org.matsim.contrib.dvrp.schedule.Task;
import org.matsim.contrib.dvrp.tracker.OnlineDriveTaskTracker;
import org.matsim.contrib.dvrp.tracker.TaskTrackers;
import org.matsim.contrib.dvrp.util.LinkTimePair;

import playground.jbischoff.taxibus.passenger.TaxibusRequest;
import playground.jbischoff.taxibus.scheduler.TaxibusTask.TaxibusTaskType;
import playground.jbischoff.taxibus.vehreqpath.TaxibusVehicleRequestPath;



<<<<<<< HEAD
	private static final Logger log = Logger.getLogger(TaxibusScheduler.class);
    private TaxibusSchedulerParams params;
=======
public class TaxibusScheduler 
{
   
	private TaxibusSchedulerParams params;
>>>>>>> c3dca499
    protected final MatsimVrpContext context;
    protected final VrpPathCalculator calculator;

    public TaxibusScheduler(MatsimVrpContext context, VrpPathCalculator calculator,
            TaxibusSchedulerParams params)
    {
        this.context = context;
        this.calculator = calculator;
        this.params = params;

        for (Vehicle veh : context.getVrpData().getVehicles().values()) {
            Schedule<TaxibusTask> schedule = (Schedule<TaxibusTask>) veh.getSchedule();
            schedule.addTask(new TaxibusStayTask(veh.getT0(), veh.getT1(), veh.getStartLink()));
        }
    }


    public TaxibusSchedulerParams getParams()
    {
        return params;
    }


    public boolean isIdle(Vehicle vehicle)
    {
        Schedule<TaxibusTask> schedule = (Schedule<TaxibusTask>) vehicle.getSchedule();
        if (context.getTime() >= vehicle.getT1() || schedule.getStatus() != ScheduleStatus.STARTED) {
            return false;
        }

        TaxibusTask currentTask = schedule.getCurrentTask();
        return Schedules.isLastTask(currentTask)
                && currentTask.getTaxibusTaskType() == TaxibusTaskType.STAY;
    }    
    

    public LinkTimePair getImmediateDiversionOrEarliestIdleness(Vehicle veh)
    {
        if (params.vehicleDiversion) {
            LinkTimePair diversion = getImmediateDiversion(veh);
            if (diversion != null) {
                return diversion;
            }
        }

        return getEarliestIdleness(veh);
    }


    public TreeSet<LinkTimePair> getFreeSlotsInUpcomingRidesAndEarliestIdle(Vehicle veh){
    	TreeSet<LinkTimePair> linkTimeSet = new TreeSet<>(new Comparator<LinkTimePair>() {

			@Override
			public int compare(LinkTimePair o1, LinkTimePair o2) {
				Double o1t = o1.time; 
				return o1t.compareTo(o2.time);
			}
		});
    	
    	double capacity = veh.getCapacity();
    	
        Schedule<TaxibusTask> schedule = (Schedule<TaxibusTask>) veh.getSchedule();
        for (int i = schedule.getCurrentTask().getTaskIdx()+1; i<Schedules.getLastTask(schedule).getTaskIdx();i++){
        	
        	if (i>=schedule.getTasks().size()) break;
        	
        	TaxibusTask task = schedule.getTasks().get(i);
        	
        	if (task instanceof TaxibusDriveWithPassengerTask){
        		 if (((TaxibusDriveWithPassengerTask) task).getRequests().size()<capacity){
        			 double time = Math.max(task.getBeginTime(), context.getTime());
        			 LinkTimePair ltp = new LinkTimePair(((TaxibusDriveWithPassengerTask) task).getPath().getFromLink(),time);
        			 linkTimeSet.add(ltp);
        		 }
        	}
        }
    	LinkTimePair earliestIdle = getEarliestIdleness(veh);
    	linkTimeSet.add(earliestIdle);
    	
    	return linkTimeSet;
    }
    
    
    public LinkTimePair getEarliestIdleness(Vehicle veh)
    {
        if (context.getTime() >= veh.getT1()) {// time window T1 exceeded
            return null;
        }

        Schedule<TaxibusTask> schedule = (Schedule<TaxibusTask>) veh.getSchedule();
        Link link;
        double time;

        switch (schedule.getStatus()) {
            case PLANNED:
            case STARTED:
                TaxibusTask lastTask = Schedules.getLastTask(schedule);

                switch (lastTask.getTaxibusTaskType()) {
                    case STAY:
                        link = ((StayTask)lastTask).getLink();
                        time = Math.max(lastTask.getBeginTime(), context.getTime());//TODO very optimistic!!!
                        return createValidLinkTimePair(link, time, veh);

                    case PICKUP:
                        if (!params.destinationKnown) {
                            return null;
                        }
                        //otherwise: IllegalStateException -- the schedule should and with WAIT

                    default:
                        throw new IllegalStateException();
                }

            case COMPLETED:
                return null;

            case UNPLANNED://there is always at least one WAIT task in a schedule
            default:
                throw new IllegalStateException();
        }
    }


    public LinkTimePair getImmediateDiversion(Vehicle veh)
    {
        if (!params.vehicleDiversion) {
            throw new RuntimeException("Diversion must be on");
        }

        Schedule<TaxibusTask> schedule = (Schedule<TaxibusTask>) veh.getSchedule();

        if (/*context.getTime() >= veh.getT1() ||*/schedule.getStatus() != ScheduleStatus.STARTED) {
            return null;
        }

        TaxibusTask currentTask = schedule.getCurrentTask();
        if (!Schedules.isLastTask(currentTask)
                || currentTask.getTaxibusTaskType() != TaxibusTaskType.DRIVE_EMPTY) {
            return null;
        }

        OnlineDriveTaskTracker tracker = (OnlineDriveTaskTracker)currentTask.getTaskTracker();
        return filterValidLinkTimePair(tracker.getDiversionPoint(), veh);
    }


    private LinkTimePair filterValidLinkTimePair(LinkTimePair pair, Vehicle veh)
    {
        return pair.time >= veh.getT1() ? null : pair;
    }


    private LinkTimePair createValidLinkTimePair(Link link, double time, Vehicle veh)
    {
        return time >= veh.getT1() ? null : new LinkTimePair(link, time);
    }


    //=========================================================================================

    public void scheduleRequest(TaxibusVehicleRequestPath best)
    {
        best.failIfAnyRequestNotUnplanned();
<<<<<<< HEAD

        Schedule<TaxibusTask> bestSched = (Schedule<TaxibusTask>)best.vehicle.getSchedule();
        TaxibusTask lastTask = Schedules.getLastTask(bestSched);
        log.info("Scheduled Route");
        for (VrpPathWithTravelData  path : best.path){
        	log.info(path.getFromLink().getId() + " to " + path.getToLink().getId());
        }
        log.info("End of route");

        
        log.info("scheduled to bus: " + best.requests);
=======
        
        Schedule<TaxibusTask> bestSched =  (Schedule<TaxibusTask>) best.vehicle.getSchedule();
        TaxibusTask lastTask  = Schedules.getLastTask(bestSched);
        System.out.println("scheduled to bus: " + best.requests);
>>>>>>> c3dca499
        if (lastTask.getTaxibusTaskType() == TaxibusTaskType.STAY) {
        	Iterator<VrpPathWithTravelData> iterator = best.path.iterator(); 
        	VrpPathWithTravelData path = iterator.next();
            scheduleDriveToFirstRequest((TaxibusStayTask)lastTask, bestSched, path);
            Set<TaxibusRequest> onBoard = new LinkedHashSet<>();
            Set<TaxibusRequest> droppedOff = new LinkedHashSet<>();
            Set<TaxibusRequest> pickedUp = new LinkedHashSet<>();
            TreeSet<TaxibusRequest> pickUpsForLink = best.getPickUpsForLink(path.getToLink());
            double lastEndTime = path.getArrivalTime();
<<<<<<< HEAD
            if (pickUpsForLink != null) {
                lastEndTime = schedulePickups(bestSched, lastEndTime, onBoard, pickedUp,
                        pickUpsForLink);

            }
            else {
                //it shouldnt be null for the first pickup
                throw new IllegalStateException();
            }
            TreeSet<TaxibusRequest> dropOffsForLink = best.getDropOffsForLink(path.getToLink());
            if (dropOffsForLink != null) {
                // this is the very first pickup, anyone who would be dropped off here would hence not really ride on the bus...
                lastEndTime = scheduleDropOffs(bestSched, onBoard, dropOffsForLink, droppedOff,
                        lastEndTime);
            }

            while (iterator.hasNext()) {
                path = iterator.next();
                log.info("to:"+ path.getToLink().getId());
                if (path.getFromLink() != path.getToLink()) {

                    lastEndTime = scheduleDriveAlongPath(bestSched, path, onBoard, lastEndTime);

                }
                else {
                    continue;
                }
                dropOffsForLink = best.getDropOffsForLink(path.getToLink());
                if (dropOffsForLink != null) {

                    lastEndTime = scheduleDropOffs(bestSched, onBoard, dropOffsForLink, droppedOff,
                            lastEndTime);
                }
                pickUpsForLink = best.getPickUpsForLink(path.getToLink());
                if (pickUpsForLink != null) {
                    lastEndTime = schedulePickups(bestSched, lastEndTime, pickedUp, onBoard,
                            pickUpsForLink);

                }

            }
            if (!onBoard.isEmpty()) {
            	System.err.println("we forgot someone: ");
            	for (TaxibusRequest r : onBoard){
            		System.err.println("pax:"+r.getPassenger().getId()+" from: "+r.getFromLink().getId()+" to "+r.getToLink().getId());
            	}
                throw new IllegalStateException();
                //we forgot a customer?
=======
			if (pickUpsForLink!=null){
				lastEndTime = schedulePickups(bestSched, lastEndTime, onBoard,pickedUp, pickUpsForLink);
            	
>>>>>>> c3dca499
            }
			 else {
	            	//it shouldnt be null for the first pickup
	            	throw new IllegalStateException();
	            }
			TreeSet<TaxibusRequest> dropOffsForLink = best.getDropOffsForLink(path.getToLink());
        	if (dropOffsForLink!=null){
        		// this is the very first pickup, anyone who would be dropped off here would hence not really ride on the bus...
        		lastEndTime = scheduleDropOffs(bestSched,onBoard,dropOffsForLink,droppedOff,lastEndTime);
        	}
           
			
		while (iterator.hasNext()){
        	 path = iterator.next();
        
        	if (path.getFromLink() != path.getToLink()){
        	
        	lastEndTime = scheduleDriveAlongPath(bestSched, path, onBoard, lastEndTime);
        	       	
        	}
        	else{
        		continue;
        	}
        	dropOffsForLink = best.getDropOffsForLink(path.getToLink());
        	if (dropOffsForLink!=null){
        		
        		lastEndTime = scheduleDropOffs(bestSched,onBoard,dropOffsForLink,droppedOff,lastEndTime);
        	}
        	 pickUpsForLink = best.getPickUpsForLink(path.getToLink());
  			if (pickUpsForLink!=null){
              	lastEndTime = schedulePickups(bestSched, lastEndTime,pickedUp, onBoard, pickUpsForLink);
              	
              }
        	
        	
		}
		if (!onBoard.isEmpty()){
			throw new IllegalStateException();
			//we forgot a customer?
		}
			
            
        }
                
        else {
            throw new IllegalStateException();
        }

<<<<<<< HEAD
        appendTasksAfterDropoff(bestSched);

    }


    private double scheduleDropOffs(Schedule<TaxibusTask> bestSched, Set<TaxibusRequest> onBoard,
            TreeSet<TaxibusRequest> dropOffsForLink, Set<TaxibusRequest> droppedOff,
            double beginTime)
    {
        for (TaxibusRequest req : dropOffsForLink) {
            if (droppedOff.contains(req))
                continue;
            double endTime = beginTime + params.dropoffDuration;
            bestSched.addTask(new TaxibusDropoffTask(beginTime, endTime, req));
            log.info("schedule dropoff" + req);
            beginTime = endTime;
            if (!onBoard.remove(req)) {
                throw new IllegalStateException("Dropoff without pickup.");
            }
            droppedOff.add(req);

        }
        return beginTime;
    }


    private double schedulePickups(Schedule<TaxibusTask> bestSched, double beginTime,
            Set<TaxibusRequest> onBoard, Set<TaxibusRequest> pickedUp,
            TreeSet<TaxibusRequest> pickUpsForLink)
    {

        for (TaxibusRequest req : pickUpsForLink) {
            if (pickedUp.contains(req))
                continue;
            double t3 = Math.max(beginTime, req.getT0()) + params.pickupDuration;
            bestSched.addTask(new TaxibusPickupTask(beginTime, t3, req));
            log.info("schedule pickup" + req + " at link "+req.getFromLink().getId());
            onBoard.add(req);
            beginTime = t3;
            pickedUp.add(req);
        }
        return beginTime;
    }


    private double scheduleDriveAlongPath(Schedule<TaxibusTask> bestSched,
            VrpPathWithTravelData path, Set<TaxibusRequest> onBoard, double lastEndtime)
    {

//        VrpPathWithTravelData updatedPath = new VrpPathWithTravelDataImpl(lastEndtime,
//                path.getTravelTime(), path.getTravelCost(), path.getLinks(), path.getLinkTTs());
=======
         appendTasksAfterDropoff(bestSched);
>>>>>>> c3dca499
        
    }


	private double scheduleDropOffs(Schedule<TaxibusTask> bestSched, 
			Set<TaxibusRequest> onBoard, TreeSet<TaxibusRequest> dropOffsForLink, Set<TaxibusRequest> droppedOff, double beginTime) {
		for (TaxibusRequest req : dropOffsForLink){
			if (droppedOff.contains(req)) continue;
			double endTime =  beginTime+params.dropoffDuration;
		    bestSched.addTask(new TaxibusDropoffTask(beginTime,endTime, req));
		    System.out.println("schedule dropoff" + req);
		    beginTime = endTime;   
			if (!onBoard.remove(req)){
				throw new IllegalStateException("Dropoff without pickup.");
			}
			droppedOff.add(req);
			
		}	
		return beginTime;
	}


	private double schedulePickups(Schedule<TaxibusTask> bestSched, double beginTime,
			Set<TaxibusRequest> onBoard,Set<TaxibusRequest> pickedUp, TreeSet<TaxibusRequest> pickUpsForLink) {
		
		for (TaxibusRequest req : pickUpsForLink)
		{
			if (pickedUp.contains(req)) continue;
			double t3 = Math.max(beginTime, req.getT0())
		    		+ params.pickupDuration;
		    bestSched.addTask(new TaxibusPickupTask(beginTime, t3, req));
		    System.out.println("schedule pickup" + req);
			onBoard.add(req);
			beginTime = t3;
			pickedUp.add(req);
		}
		return beginTime;
	}


    


	


    private double scheduleDriveAlongPath(Schedule<TaxibusTask> bestSched, VrpPathWithTravelData path, Set<TaxibusRequest> onBoard, double lastEndtime) {
    	
    	VrpPathWithTravelData updatedPath = new VrpPathWithTravelDataImpl(lastEndtime, path.getTravelTime(), path.getTravelCost(), path.getLinks(), path.getLinkTTs());
    	bestSched.addTask(new TaxibusDriveWithPassengerTask(onBoard, updatedPath));
    	
    	
    	return updatedPath.getArrivalTime();
	}


	private void scheduleDriveToFirstRequest(TaxibusStayTask lastTask, Schedule<TaxibusTask> bestSched, VrpPathWithTravelData path)
    {
        switch (lastTask.getStatus()) {
        	case STARTED:
        		// bus is already idle
        		lastTask.setEndTime(path.getDepartureTime());// shortening the WAIT task
        		break;
            
        	case PLANNED:
        		        		
                if (lastTask.getBeginTime() == path.getDepartureTime()) { // waiting for 0 seconds!!!
                    bestSched.removeLastTask();// remove WaitTask
                }
                else {
                    // actually this WAIT task will not be performed
                    lastTask.setEndTime(path.getDepartureTime());// shortening the WAIT task
                }
                break;


            case PERFORMED:
            default:
                throw new IllegalStateException();
        }

        if (path.getLinkCount() > 1) {
            bestSched.addTask(new TaxibusDriveTask(path));
        }
    }





    /**
     * Check and decide if the schedule should be updated due to if vehicle is Update timings (i.e.
     * beginTime and endTime) of all tasks in the schedule.
     */
    public void updateBeforeNextTask(Schedule<TaxibusTask> schedule)
    {
        // Assumption: there is no delay as long as the schedule has not been started (PLANNED)
        if (schedule.getStatus() != ScheduleStatus.STARTED) {
            return;
        }

        double endTime = context.getTime();
        TaxibusTask currentTask = schedule.getCurrentTask();

        updateTimelineImpl(schedule, endTime);

       
    }




    protected void appendTasksAfterDropoff(Schedule<TaxibusTask> schedule)
    {
        appendStayTask(schedule);
    }

    protected void appendStayTask(Schedule<TaxibusTask> schedule)
    {
        double tBegin = schedule.getEndTime();
        double tEnd = Math.max(tBegin, schedule.getVehicle().getT1());//even 0-second WAIT
        Link link = Schedules.getLastLinkInSchedule(schedule);
        schedule.addTask(new TaxibusStayTask(tBegin, tEnd, link));
    }


    public void updateTimeline(Schedule<TaxibusTask> schedule)
    {
        if (schedule.getStatus() != ScheduleStatus.STARTED) {
            return;
        }

        double predictedEndTime = TaskTrackers.predictEndTime(schedule.getCurrentTask(),
                context.getTime());
        updateTimelineImpl(schedule, predictedEndTime);
    }


    private void updateTimelineImpl(Schedule<TaxibusTask> schedule, double newTaskEndTime)
    {
        Task currentTask = schedule.getCurrentTask();
        if (currentTask.getEndTime() == newTaskEndTime) {
            return;
        }

        currentTask.setEndTime(newTaskEndTime);

        List<TaxibusTask> tasks = schedule.getTasks();
        int startIdx = currentTask.getTaskIdx() + 1;
        double t = newTaskEndTime;

        for (int i = startIdx; i < tasks.size(); i++) {
            TaxibusTask task = tasks.get(i);

            switch (task.getTaxibusTaskType()) {
                case STAY: {
                    if (i == tasks.size() - 1) {// last task
                        task.setBeginTime(t);

                        if (task.getEndTime() < t) {// may happen if the previous task is delayed
                            task.setEndTime(t);//do not remove this task!!! A taxi schedule should end with WAIT
                        }
                    }
                    else {
                        // if this is not the last task then some other task (e.g. DRIVE or PICKUP)
                        // must have been added at time submissionTime <= t
                        double endTime = task.getEndTime();
                        if (endTime <= t) {// may happen if the previous task is delayed
                            schedule.removeTask(task);
                            i--;
                        }
                        else {
                            task.setBeginTime(t);
                            t = endTime;
                        }
                    }

                    break;
                }

                case DRIVE_EMPTY:
                case DRIVE_WITH_PASSENGER: {
                    // cannot be shortened/lengthen, therefore must be moved forward/backward
                    task.setBeginTime(t);
                    VrpPathWithTravelData path = (VrpPathWithTravelData) ((DriveTask)task)
                            .getPath();
                    t += path.getTravelTime(); //TODO one may consider recalculation of SP!!!!
                    task.setEndTime(t);

                    break;
                }

                case PICKUP: {
                    task.setBeginTime(t);// t == taxi's arrival time
                    double t0 = ((TaxibusPickupTask)task).getRequest().getT0();// t0 == passenger's departure time
                    t = Math.max(t, t0) + params.pickupDuration; // the true pickup starts at max(t, t0)
                    task.setEndTime(t);

                    break;
                }
                case DROPOFF: {
                    // cannot be shortened/lengthen, therefore must be moved forward/backward
                    task.setBeginTime(t);
                    t += params.dropoffDuration;
                    task.setEndTime(t);

                    break;
                }
            }
        }
    }


    //=========================================================================================

    private List<TaxibusRequest> removedRequests;


    /**
     * Awaiting == unpicked-up, i.e. requests with status PLANNED or TAXI_DISPATCHED See
     * {@link TaxiRequestStatus}
     */
    public List<TaxibusRequest> removeAwaitingRequestsFromAllSchedules()
    {
        removedRequests = new ArrayList<>();
        for (Vehicle veh : context.getVrpData().getVehicles().values()) {
            removeAwaitingRequestsImpl((Schedule<TaxibusTask>) veh.getSchedule());
        }

        return removedRequests;
    }


    public List<TaxibusRequest> removeAwaitingRequests(Schedule<TaxibusTask> schedule)
    {
        removedRequests = new ArrayList<>();
        removeAwaitingRequestsImpl(schedule);
        return removedRequests;
    }


    private void removeAwaitingRequestsImpl(Schedule<TaxibusTask> schedule)
    {
        switch (schedule.getStatus()) {
            case STARTED:
                Integer unremovableTasksCount = countUnremovablePlannedTasks(schedule);
                if (unremovableTasksCount == null) {
                    return;
                }

                int newLastTaskIdx = schedule.getCurrentTask().getTaskIdx() + unremovableTasksCount;
                removePlannedTasks(schedule, newLastTaskIdx);

                TaxibusTask lastTask = schedule.getTasks().get(newLastTaskIdx);
                double tBegin = schedule.getEndTime();
                double tEnd = Math.max(tBegin, schedule.getVehicle().getT1());

                switch (lastTask.getTaxibusTaskType()) {
                    case STAY:
                        lastTask.setEndTime(tEnd);
                        return;

                    case DROPOFF:
                        Link link = Schedules.getLastLinkInSchedule(schedule);
                        schedule.addTask(new TaxibusStayTask(tBegin, tEnd, link));
                        return;

                    case DRIVE_EMPTY:
                        if (!params.vehicleDiversion) {
                            throw new RuntimeException("Currently won't happen");
                        }

                        //diversion -- no STAY afterwards
                        return;

                    default:
                        throw new RuntimeException();
                }

            case PLANNED:
                removePlannedTasks(schedule, -1);
                Vehicle veh = schedule.getVehicle();
                schedule.addTask(new TaxibusStayTask(veh.getT0(), veh.getT1(), veh.getStartLink()));
                return;

            case COMPLETED:
                return;

            case UNPLANNED:
                throw new IllegalStateException();
        }
    }


    private Integer countUnremovablePlannedTasks(Schedule<TaxibusTask> schedule)
    {
        TaxibusTask currentTask = schedule.getCurrentTask();
        switch (currentTask.getTaxibusTaskType()) {
            case PICKUP:
                return params.destinationKnown ? 2 : null;

            case DRIVE_WITH_PASSENGER:
                return 1;

            case DRIVE_EMPTY:
                if (params.vehicleDiversion) {
                    return 0;
                }
                TaxibusTask nextTask =  schedule.getTasks().get(currentTask.getTaskIdx()+1);
                if (nextTask.getTaxibusTaskType() == TaxibusTaskType.PICKUP) {
                    //if no diversion and driving to pick up sb then serve that request
                    return params.destinationKnown ? 3 : null;
                }

                //potentially: driving back to the rank (e.g. to charge batteries)
                throw new RuntimeException("Currently won't happen");

            case DROPOFF:
            case STAY:
                return 0;

            default:
                throw new RuntimeException();
        }
    }


    private void removePlannedTasks(Schedule<TaxibusTask> schedule, int newLastTaskIdx)
    {
        List<TaxibusTask> tasks = schedule.getTasks();

        for (int i = schedule.getTaskCount() - 1; i > newLastTaskIdx; i--) {
            TaxibusTask task = tasks.get(i);
            schedule.removeTask(task);

            if (task instanceof TaxibusTaskWithRequests) {
                TaxibusTaskWithRequests taskWithReq = (TaxibusTaskWithRequests)task;
                taskWithReq.removeFromAllRequests();

                if (task.getTaxibusTaskType() == TaxibusTaskType.PICKUP) {
                    removedRequests.addAll(taskWithReq.getRequests());
                }
            }
        }
    }


	public void stopAllAimlessDriveTasks() {
		// TODO Auto-generated method stub
		
	}
}<|MERGE_RESOLUTION|>--- conflicted
+++ resolved
@@ -19,56 +19,39 @@
 
 package playground.jbischoff.taxibus.scheduler;
 
-import java.util.ArrayList;
-import java.util.Comparator;
-import java.util.Iterator;
-import java.util.LinkedHashSet;
-import java.util.List;
-import java.util.Set;
-import java.util.TreeSet;
+import java.util.*;
 
 import org.apache.log4j.Logger;
 import org.matsim.api.core.v01.network.Link;
 import org.matsim.contrib.dvrp.MatsimVrpContext;
 import org.matsim.contrib.dvrp.data.Vehicle;
 import org.matsim.contrib.dvrp.path.*;
-import org.matsim.contrib.dvrp.schedule.DriveTask;
-import org.matsim.contrib.dvrp.schedule.Schedule;
+import org.matsim.contrib.dvrp.schedule.*;
 import org.matsim.contrib.dvrp.schedule.Schedule.ScheduleStatus;
-import org.matsim.contrib.dvrp.schedule.Schedules;
-import org.matsim.contrib.dvrp.schedule.StayTask;
-import org.matsim.contrib.dvrp.schedule.Task;
-import org.matsim.contrib.dvrp.tracker.OnlineDriveTaskTracker;
-import org.matsim.contrib.dvrp.tracker.TaskTrackers;
+import org.matsim.contrib.dvrp.tracker.*;
 import org.matsim.contrib.dvrp.util.LinkTimePair;
 
 import playground.jbischoff.taxibus.passenger.TaxibusRequest;
 import playground.jbischoff.taxibus.scheduler.TaxibusTask.TaxibusTaskType;
 import playground.jbischoff.taxibus.vehreqpath.TaxibusVehicleRequestPath;
-
-
-
-<<<<<<< HEAD
+import playground.michalm.taxi.data.TaxiRequest.TaxiRequestStatus;
+
+
+public class TaxibusScheduler
+{
+
 	private static final Logger log = Logger.getLogger(TaxibusScheduler.class);
     private TaxibusSchedulerParams params;
-=======
-public class TaxibusScheduler 
-{
-   
-	private TaxibusSchedulerParams params;
->>>>>>> c3dca499
     protected final MatsimVrpContext context;
-    protected final VrpPathCalculator calculator;
-
-    public TaxibusScheduler(MatsimVrpContext context, VrpPathCalculator calculator,
-            TaxibusSchedulerParams params)
+
+
+    public TaxibusScheduler(MatsimVrpContext context, TaxibusSchedulerParams params)
     {
         this.context = context;
-        this.calculator = calculator;
         this.params = params;
 
         for (Vehicle veh : context.getVrpData().getVehicles().values()) {
-            Schedule<TaxibusTask> schedule = (Schedule<TaxibusTask>) veh.getSchedule();
+            Schedule<TaxibusTask> schedule = (Schedule<TaxibusTask>)veh.getSchedule();
             schedule.addTask(new TaxibusStayTask(veh.getT0(), veh.getT1(), veh.getStartLink()));
         }
     }
@@ -82,16 +65,17 @@
 
     public boolean isIdle(Vehicle vehicle)
     {
-        Schedule<TaxibusTask> schedule = (Schedule<TaxibusTask>) vehicle.getSchedule();
-        if (context.getTime() >= vehicle.getT1() || schedule.getStatus() != ScheduleStatus.STARTED) {
+        Schedule<TaxibusTask> schedule = (Schedule<TaxibusTask>)vehicle.getSchedule();
+        if (context.getTime() >= vehicle.getT1()
+                || schedule.getStatus() != ScheduleStatus.STARTED) {
             return false;
         }
 
         TaxibusTask currentTask = schedule.getCurrentTask();
         return Schedules.isLastTask(currentTask)
                 && currentTask.getTaxibusTaskType() == TaxibusTaskType.STAY;
-    }    
-    
+    }
+
 
     public LinkTimePair getImmediateDiversionOrEarliestIdleness(Vehicle veh)
     {
@@ -106,47 +90,52 @@
     }
 
 
-    public TreeSet<LinkTimePair> getFreeSlotsInUpcomingRidesAndEarliestIdle(Vehicle veh){
-    	TreeSet<LinkTimePair> linkTimeSet = new TreeSet<>(new Comparator<LinkTimePair>() {
-
-			@Override
-			public int compare(LinkTimePair o1, LinkTimePair o2) {
-				Double o1t = o1.time; 
-				return o1t.compareTo(o2.time);
-			}
-		});
-    	
-    	double capacity = veh.getCapacity();
-    	
-        Schedule<TaxibusTask> schedule = (Schedule<TaxibusTask>) veh.getSchedule();
-        for (int i = schedule.getCurrentTask().getTaskIdx()+1; i<Schedules.getLastTask(schedule).getTaskIdx();i++){
-        	
-        	if (i>=schedule.getTasks().size()) break;
-        	
-        	TaxibusTask task = schedule.getTasks().get(i);
-        	
-        	if (task instanceof TaxibusDriveWithPassengerTask){
-        		 if (((TaxibusDriveWithPassengerTask) task).getRequests().size()<capacity){
-        			 double time = Math.max(task.getBeginTime(), context.getTime());
-        			 LinkTimePair ltp = new LinkTimePair(((TaxibusDriveWithPassengerTask) task).getPath().getFromLink(),time);
-        			 linkTimeSet.add(ltp);
-        		 }
-        	}
-        }
-    	LinkTimePair earliestIdle = getEarliestIdleness(veh);
-    	linkTimeSet.add(earliestIdle);
-    	
-    	return linkTimeSet;
-    }
-    
-    
+    public TreeSet<LinkTimePair> getFreeSlotsInUpcomingRidesAndEarliestIdle(Vehicle veh)
+    {
+        TreeSet<LinkTimePair> linkTimeSet = new TreeSet<>(new Comparator<LinkTimePair>() {
+
+            @Override
+            public int compare(LinkTimePair o1, LinkTimePair o2)
+            {
+                Double o1t = o1.time;
+                return o1t.compareTo(o2.time);
+            }
+        });
+
+        double capacity = veh.getCapacity();
+
+        Schedule<TaxibusTask> schedule = (Schedule<TaxibusTask>)veh.getSchedule();
+        for (int i = schedule.getCurrentTask().getTaskIdx() + 1; i < Schedules.getLastTask(schedule)
+                .getTaskIdx(); i++) {
+
+            if (i >= schedule.getTasks().size())
+                break;
+
+            TaxibusTask task = schedule.getTasks().get(i);
+
+            if (task instanceof TaxibusDriveWithPassengerTask) {
+                if ( ((TaxibusDriveWithPassengerTask)task).getRequests().size() < capacity) {
+                    double time = Math.max(task.getBeginTime(), context.getTime());
+                    LinkTimePair ltp = new LinkTimePair(
+                            ((TaxibusDriveWithPassengerTask)task).getPath().getFromLink(), time);
+                    linkTimeSet.add(ltp);
+                }
+            }
+        }
+        LinkTimePair earliestIdle = getEarliestIdleness(veh);
+        linkTimeSet.add(earliestIdle);
+
+        return linkTimeSet;
+    }
+
+
     public LinkTimePair getEarliestIdleness(Vehicle veh)
     {
         if (context.getTime() >= veh.getT1()) {// time window T1 exceeded
             return null;
         }
 
-        Schedule<TaxibusTask> schedule = (Schedule<TaxibusTask>) veh.getSchedule();
+        Schedule<TaxibusTask> schedule = (Schedule<TaxibusTask>)veh.getSchedule();
         Link link;
         double time;
 
@@ -187,7 +176,7 @@
             throw new RuntimeException("Diversion must be on");
         }
 
-        Schedule<TaxibusTask> schedule = (Schedule<TaxibusTask>) veh.getSchedule();
+        Schedule<TaxibusTask> schedule = (Schedule<TaxibusTask>)veh.getSchedule();
 
         if (/*context.getTime() >= veh.getT1() ||*/schedule.getStatus() != ScheduleStatus.STARTED) {
             return null;
@@ -221,7 +210,6 @@
     public void scheduleRequest(TaxibusVehicleRequestPath best)
     {
         best.failIfAnyRequestNotUnplanned();
-<<<<<<< HEAD
 
         Schedule<TaxibusTask> bestSched = (Schedule<TaxibusTask>)best.vehicle.getSchedule();
         TaxibusTask lastTask = Schedules.getLastTask(bestSched);
@@ -233,22 +221,15 @@
 
         
         log.info("scheduled to bus: " + best.requests);
-=======
-        
-        Schedule<TaxibusTask> bestSched =  (Schedule<TaxibusTask>) best.vehicle.getSchedule();
-        TaxibusTask lastTask  = Schedules.getLastTask(bestSched);
-        System.out.println("scheduled to bus: " + best.requests);
->>>>>>> c3dca499
         if (lastTask.getTaxibusTaskType() == TaxibusTaskType.STAY) {
-        	Iterator<VrpPathWithTravelData> iterator = best.path.iterator(); 
-        	VrpPathWithTravelData path = iterator.next();
+            Iterator<VrpPathWithTravelData> iterator = best.path.iterator();
+            VrpPathWithTravelData path = iterator.next();
             scheduleDriveToFirstRequest((TaxibusStayTask)lastTask, bestSched, path);
             Set<TaxibusRequest> onBoard = new LinkedHashSet<>();
             Set<TaxibusRequest> droppedOff = new LinkedHashSet<>();
             Set<TaxibusRequest> pickedUp = new LinkedHashSet<>();
             TreeSet<TaxibusRequest> pickUpsForLink = best.getPickUpsForLink(path.getToLink());
             double lastEndTime = path.getArrivalTime();
-<<<<<<< HEAD
             if (pickUpsForLink != null) {
                 lastEndTime = schedulePickups(bestSched, lastEndTime, onBoard, pickedUp,
                         pickUpsForLink);
@@ -297,60 +278,14 @@
             	}
                 throw new IllegalStateException();
                 //we forgot a customer?
-=======
-			if (pickUpsForLink!=null){
-				lastEndTime = schedulePickups(bestSched, lastEndTime, onBoard,pickedUp, pickUpsForLink);
-            	
->>>>>>> c3dca499
-            }
-			 else {
-	            	//it shouldnt be null for the first pickup
-	            	throw new IllegalStateException();
-	            }
-			TreeSet<TaxibusRequest> dropOffsForLink = best.getDropOffsForLink(path.getToLink());
-        	if (dropOffsForLink!=null){
-        		// this is the very first pickup, anyone who would be dropped off here would hence not really ride on the bus...
-        		lastEndTime = scheduleDropOffs(bestSched,onBoard,dropOffsForLink,droppedOff,lastEndTime);
-        	}
-           
-			
-		while (iterator.hasNext()){
-        	 path = iterator.next();
-        
-        	if (path.getFromLink() != path.getToLink()){
-        	
-        	lastEndTime = scheduleDriveAlongPath(bestSched, path, onBoard, lastEndTime);
-        	       	
-        	}
-        	else{
-        		continue;
-        	}
-        	dropOffsForLink = best.getDropOffsForLink(path.getToLink());
-        	if (dropOffsForLink!=null){
-        		
-        		lastEndTime = scheduleDropOffs(bestSched,onBoard,dropOffsForLink,droppedOff,lastEndTime);
-        	}
-        	 pickUpsForLink = best.getPickUpsForLink(path.getToLink());
-  			if (pickUpsForLink!=null){
-              	lastEndTime = schedulePickups(bestSched, lastEndTime,pickedUp, onBoard, pickUpsForLink);
-              	
-              }
-        	
-        	
-		}
-		if (!onBoard.isEmpty()){
-			throw new IllegalStateException();
-			//we forgot a customer?
-		}
-			
-            
-        }
-                
+            }
+
+        }
+
         else {
             throw new IllegalStateException();
         }
 
-<<<<<<< HEAD
         appendTasksAfterDropoff(bestSched);
 
     }
@@ -402,75 +337,28 @@
 
 //        VrpPathWithTravelData updatedPath = new VrpPathWithTravelDataImpl(lastEndtime,
 //                path.getTravelTime(), path.getTravelCost(), path.getLinks(), path.getLinkTTs());
-=======
-         appendTasksAfterDropoff(bestSched);
->>>>>>> c3dca499
         
-    }
-
-
-	private double scheduleDropOffs(Schedule<TaxibusTask> bestSched, 
-			Set<TaxibusRequest> onBoard, TreeSet<TaxibusRequest> dropOffsForLink, Set<TaxibusRequest> droppedOff, double beginTime) {
-		for (TaxibusRequest req : dropOffsForLink){
-			if (droppedOff.contains(req)) continue;
-			double endTime =  beginTime+params.dropoffDuration;
-		    bestSched.addTask(new TaxibusDropoffTask(beginTime,endTime, req));
-		    System.out.println("schedule dropoff" + req);
-		    beginTime = endTime;   
-			if (!onBoard.remove(req)){
-				throw new IllegalStateException("Dropoff without pickup.");
-			}
-			droppedOff.add(req);
-			
-		}	
-		return beginTime;
-	}
-
-
-	private double schedulePickups(Schedule<TaxibusTask> bestSched, double beginTime,
-			Set<TaxibusRequest> onBoard,Set<TaxibusRequest> pickedUp, TreeSet<TaxibusRequest> pickUpsForLink) {
-		
-		for (TaxibusRequest req : pickUpsForLink)
-		{
-			if (pickedUp.contains(req)) continue;
-			double t3 = Math.max(beginTime, req.getT0())
-		    		+ params.pickupDuration;
-		    bestSched.addTask(new TaxibusPickupTask(beginTime, t3, req));
-		    System.out.println("schedule pickup" + req);
-			onBoard.add(req);
-			beginTime = t3;
-			pickedUp.add(req);
-		}
-		return beginTime;
-	}
-
-
-    
-
-
-	
-
-
-    private double scheduleDriveAlongPath(Schedule<TaxibusTask> bestSched, VrpPathWithTravelData path, Set<TaxibusRequest> onBoard, double lastEndtime) {
-    	
-    	VrpPathWithTravelData updatedPath = new VrpPathWithTravelDataImpl(lastEndtime, path.getTravelTime(), path.getTravelCost(), path.getLinks(), path.getLinkTTs());
-    	bestSched.addTask(new TaxibusDriveWithPassengerTask(onBoard, updatedPath));
-    	
-    	
-    	return updatedPath.getArrivalTime();
-	}
-
-
-	private void scheduleDriveToFirstRequest(TaxibusStayTask lastTask, Schedule<TaxibusTask> bestSched, VrpPathWithTravelData path)
+        TaxibusDriveWithPassengerTask task = new TaxibusDriveWithPassengerTask(onBoard, path);
+        task.setBeginTime(lastEndtime);
+        double endTime = lastEndtime + path.getTravelTime();
+        task.setEndTime(endTime);
+        bestSched.addTask(task);
+        
+        return endTime;
+    }
+
+
+    private void scheduleDriveToFirstRequest(TaxibusStayTask lastTask,
+            Schedule<TaxibusTask> bestSched, VrpPathWithTravelData path)
     {
         switch (lastTask.getStatus()) {
-        	case STARTED:
-        		// bus is already idle
-        		lastTask.setEndTime(path.getDepartureTime());// shortening the WAIT task
-        		break;
-            
-        	case PLANNED:
-        		        		
+            case STARTED:
+                // bus is already idle
+                lastTask.setEndTime(path.getDepartureTime());// shortening the WAIT task
+                break;
+
+            case PLANNED:
+
                 if (lastTask.getBeginTime() == path.getDepartureTime()) { // waiting for 0 seconds!!!
                     bestSched.removeLastTask();// remove WaitTask
                 }
@@ -480,7 +368,6 @@
                 }
                 break;
 
-
             case PERFORMED:
             default:
                 throw new IllegalStateException();
@@ -490,9 +377,6 @@
             bestSched.addTask(new TaxibusDriveTask(path));
         }
     }
-
-
-
 
 
     /**
@@ -511,16 +395,14 @@
 
         updateTimelineImpl(schedule, endTime);
 
-       
-    }
-
-
+    }
 
 
     protected void appendTasksAfterDropoff(Schedule<TaxibusTask> schedule)
     {
         appendStayTask(schedule);
     }
+
 
     protected void appendStayTask(Schedule<TaxibusTask> schedule)
     {
@@ -631,7 +513,7 @@
     {
         removedRequests = new ArrayList<>();
         for (Vehicle veh : context.getVrpData().getVehicles().values()) {
-            removeAwaitingRequestsImpl((Schedule<TaxibusTask>) veh.getSchedule());
+            removeAwaitingRequestsImpl((Schedule<TaxibusTask>)veh.getSchedule());
         }
 
         return removedRequests;
@@ -713,7 +595,7 @@
                 if (params.vehicleDiversion) {
                     return 0;
                 }
-                TaxibusTask nextTask =  schedule.getTasks().get(currentTask.getTaskIdx()+1);
+                TaxibusTask nextTask = schedule.getTasks().get(currentTask.getTaskIdx() + 1);
                 if (nextTask.getTaxibusTaskType() == TaxibusTaskType.PICKUP) {
                     //if no diversion and driving to pick up sb then serve that request
                     return params.destinationKnown ? 3 : null;
@@ -752,8 +634,9 @@
     }
 
 
-	public void stopAllAimlessDriveTasks() {
-		// TODO Auto-generated method stub
-		
-	}
+    public void stopAllAimlessDriveTasks()
+    {
+        // TODO Auto-generated method stub
+
+    }
 }