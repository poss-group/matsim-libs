/* *********************************************************************** *
 * project: org.matsim.*
 * RunEmissionToolOffline.java
 *                                                                         *
 * *********************************************************************** *
 *                                                                         *
 * copyright       : (C) 2009 by the members listed in the COPYING,        *
 *                   LICENSE and WARRANTY file.                            *
 * email           : info at matsim dot org                                *
 *                                                                         *
 * *********************************************************************** *
 *                                                                         *
 *   This program is free software; you can redistribute it and/or modify  *
 *   it under the terms of the GNU General Public License as published by  *
 *   the Free Software Foundation; either version 2 of the License, or     *
 *   (at your option) any later version.                                   *
 *   See also COPYING, LICENSE and WARRANTY file                           *
 *                                                                         *
 * *********************************************************************** */
package playground.jbischoff.taxibus.sim;

import java.util.List;
import java.util.Map;

import org.matsim.api.core.v01.Scenario;
import org.matsim.contrib.dvrp.MatsimVrpContext;
import org.matsim.contrib.dvrp.MatsimVrpContextImpl;
import org.matsim.contrib.dvrp.data.Vehicle;
import org.matsim.contrib.dvrp.data.VehicleImpl;
import org.matsim.contrib.dvrp.passenger.PassengerEngine;
import org.matsim.contrib.dvrp.path.*;
import org.matsim.contrib.dvrp.router.*;
import org.matsim.contrib.dvrp.run.VrpLauncherUtils;
import org.matsim.contrib.dvrp.util.TimeDiscretizer;
import org.matsim.contrib.dvrp.vrpagent.VrpLegs;
import org.matsim.contrib.dvrp.vrpagent.VrpLegs.LegCreator;
import org.matsim.contrib.dynagent.run.DynAgentLauncherUtils;
import org.matsim.core.api.experimental.events.EventsManager;
import org.matsim.core.config.Config;
import org.matsim.core.mobsim.qsim.QSim;
import org.matsim.core.router.Dijkstra;
import org.matsim.core.router.util.LeastCostPathCalculator;
import org.matsim.core.router.util.TravelDisutility;
import org.matsim.core.router.util.TravelTime;
import org.matsim.core.trafficmonitoring.FreeSpeedTravelTime;

import playground.jbischoff.taxibus.TaxibusActionCreator;
import playground.jbischoff.taxibus.optimizer.DefaultTaxibusOptimizer;
import playground.jbischoff.taxibus.optimizer.TaxibusOptimizerConfiguration;
import playground.jbischoff.taxibus.optimizer.TaxibusOptimizerConfiguration.Goal;
import playground.jbischoff.taxibus.optimizer.filter.DefaultTaxibusFilterFactory;
import playground.jbischoff.taxibus.optimizer.filter.TaxibusFilterFactory;
import playground.jbischoff.taxibus.passenger.TaxibusPassengerEngine;
import playground.jbischoff.taxibus.passenger.TaxibusPassengerOrderManager;
import playground.jbischoff.taxibus.passenger.TaxibusRequestCreator;
import playground.jbischoff.taxibus.run.configuration.TaxibusConfigGroup;
import playground.jbischoff.taxibus.scheduler.TaxibusScheduler;
import playground.jbischoff.taxibus.scheduler.TaxibusSchedulerParams;
import playground.jbischoff.taxibus.utils.TaxibusUtils;
import playground.jbischoff.taxibus.vehreqpath.TaxibusVehicleRequestPathFinder;

import com.google.inject.Inject;
import com.google.inject.Provider;

/**
 * @author jbischoff
 *
 */

public class TaxibusQSimProvider implements Provider<QSim> {
	private TaxibusConfigGroup tbcg;
	private MatsimVrpContextImpl context;
	private DefaultTaxibusOptimizer optimizer;
	private EventsManager events;
	private TravelTime travelTime;

	@Inject
<<<<<<< HEAD
	TaxibusQSimProvider(Config config, MatsimVrpContext context , EventsManager events) {
		this.tbcg = (TaxibusConfigGroup) config.getModule("taxibusConfig");
		this.context = (MatsimVrpContextImpl) context;
		this.events=events;
		this.travelTime = new FreeSpeedTravelTime();
		
=======
	TaxibusQSimProvider(Config config, MatsimVrpContext context , EventsManager events, Map<String,TravelTime> travelTimes) {
		
		this.tbcg = (TaxibusConfigGroup) config.getModule("taxibusConfig");
		this.context = (MatsimVrpContextImpl) context;
		this.events=events;
		this.travelTime = travelTimes.get("car");
>>>>>>> c8fe2313

	}

	private QSim createMobsim(Scenario sc, EventsManager eventsManager) {
		initiate();
		QSim qSim = DynAgentLauncherUtils.initQSim(sc, eventsManager);
		qSim.addQueueSimulationListeners(optimizer);
		
		context.setMobsimTimer(qSim.getSimTimer());
		
		TaxibusPassengerEngine passengerEngine = new TaxibusPassengerEngine(TaxibusUtils.TAXIBUS_MODE, eventsManager, new TaxibusRequestCreator(), optimizer, context);
		qSim.addMobsimEngine(passengerEngine);
		qSim.addDepartureHandler(passengerEngine);
		TaxibusPassengerOrderManager orderManager = new TaxibusPassengerOrderManager(passengerEngine);
		qSim.addQueueSimulationListeners(orderManager);
		eventsManager.addHandler(orderManager);
		LegCreator legCreator = VrpLegs.createLegWithOfflineTrackerCreator(qSim
				.getSimTimer());
		TaxibusActionCreator actionCreator = new TaxibusActionCreator(
				passengerEngine, legCreator, tbcg.getPickupDuration());
		VrpLauncherUtils.initAgentSources(qSim, context, optimizer,
				actionCreator);
		return qSim;
	}

	void initiate() {
		//this initiation takes place upon creating qsim for each iteration
		TravelDisutility travelDisutility = new DistanceAsTravelDisutility();
		
		
		TaxibusSchedulerParams params = new TaxibusSchedulerParams(tbcg.getPickupDuration(), tbcg.getDropoffDuration());
		
		resetSchedules(context.getVrpData().getVehicles().values());

		TaxibusScheduler scheduler = new TaxibusScheduler(context, params);
		TaxibusFilterFactory filterFactory = new DefaultTaxibusFilterFactory(scheduler, tbcg.getNearestRequestsLimit(), tbcg.getNearestVehiclesLimit());

		TaxibusOptimizerConfiguration optimConfig = new TaxibusOptimizerConfiguration(
				context, travelTime, travelDisutility, scheduler, filterFactory,
				Goal.MIN_WAIT_TIME, tbcg.getOutputDir());
		optimizer = new DefaultTaxibusOptimizer(optimConfig,  false);

	}
	
	private void resetSchedules(Iterable<Vehicle> vehicles) {

    	for (Vehicle v : vehicles){
    		VehicleImpl vi = (VehicleImpl) v;
    		vi.resetSchedule();
    		
    	}
	}

	@Override
	public QSim get() {
		return createMobsim(context.getScenario(), this.events);
	}

}<|MERGE_RESOLUTION|>--- conflicted
+++ resolved
@@ -75,21 +75,12 @@
 	private TravelTime travelTime;
 
 	@Inject
-<<<<<<< HEAD
-	TaxibusQSimProvider(Config config, MatsimVrpContext context , EventsManager events) {
-		this.tbcg = (TaxibusConfigGroup) config.getModule("taxibusConfig");
-		this.context = (MatsimVrpContextImpl) context;
-		this.events=events;
-		this.travelTime = new FreeSpeedTravelTime();
-		
-=======
 	TaxibusQSimProvider(Config config, MatsimVrpContext context , EventsManager events, Map<String,TravelTime> travelTimes) {
 		
 		this.tbcg = (TaxibusConfigGroup) config.getModule("taxibusConfig");
 		this.context = (MatsimVrpContextImpl) context;
 		this.events=events;
 		this.travelTime = travelTimes.get("car");
->>>>>>> c8fe2313
 
 	}
 
