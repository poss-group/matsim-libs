--- conflicted
+++ resolved
@@ -1,125 +1,116 @@
-/*
- *  *********************************************************************** *
- *  * project: org.matsim.*
- *  * DefaultControlerModules.java
- *  *                                                                         *
- *  * *********************************************************************** *
- *  *                                                                         *
- *  * copyright       : (C) 2014 by the members listed in the COPYING, *
- *  *                   LICENSE and WARRANTY file.                            *
- *  * email           : info at matsim dot org                                *
- *  *                                                                         *
- *  * *********************************************************************** *
- *  *                                                                         *
- *  *   This program is free software; you can redistribute it and/or modify  *
- *  *   it under the terms of the GNU General Public License as published by  *
- *  *   the Free Software Foundation; either version 2 of the License, or     *
- *  *   (at your option) any later version.                                   *
- *  *   See also COPYING, LICENSE and WARRANTY file                           *
- *  *                                                                         *
- *  * ***********************************************************************
- */
-package playground.dgrether.signalsystems.sylvia.controler;
-
-import org.matsim.contrib.signals.SignalSystemsConfigGroup;
-import org.matsim.contrib.signals.analysis.SignalEvents2ViaCSVWriter;
-import org.matsim.contrib.signals.builder.FromDataBuilder;
-import org.matsim.contrib.signals.builder.SignalModelFactory;
-import org.matsim.contrib.signals.builder.SignalSystemsModelBuilder;
-import org.matsim.contrib.signals.mobsim.QSimSignalEngine;
-import org.matsim.contrib.signals.model.SignalSystemsManager;
-<<<<<<< HEAD
-=======
-import org.matsim.contrib.signals.router.NetworkWithSignalsTurnInfoBuilder;
-import org.matsim.core.api.experimental.events.EventsManager;
->>>>>>> de1b3ca6
-import org.matsim.core.config.ConfigUtils;
-import org.matsim.core.controler.AbstractModule;
-import org.matsim.core.gbl.MatsimRandom;
-import org.matsim.core.mobsim.framework.events.MobsimInitializedEvent;
-import org.matsim.core.mobsim.framework.listeners.MobsimInitializedListener;
-import org.matsim.core.network.algorithms.NetworkTurnInfoBuilder;
-import org.matsim.core.replanning.ReplanningContext;
-
-import com.google.inject.Provides;
-
-import playground.dgrether.signalsystems.LinkSensorManager;
-import playground.dgrether.signalsystems.sylvia.model.SylviaSignalModelFactory;
-
-/**
- * Add this module if you want to simulate signals with sylvia. 
- * It also works with fixed time signals, i.e. without sylvia (with the default controller identifier in the signal control file) 
- * and without signals.
- * 
- * @author tthunig
- * 
- * @deprecated use CombinedSignalsModule (so far in playground tthunig) instead if possible (dependencies). theresa, jan'17
- */
-@Deprecated
-public class SylviaSignalsModule extends AbstractModule {
-
-	private boolean alwaysSameMobsimSeed = false;
-	private DgSylviaConfig sylviaConfig = new DgSylviaConfig();
-	
-	@Override
-	public void install() {
-		if (alwaysSameMobsimSeed) {
-			MobsimInitializedListener randomSeedResetter = new MobsimInitializedListener() {
-				@Override
-				public void notifyMobsimInitialized(MobsimInitializedEvent e) {
-					// make sure it is same random seed every time
-					MatsimRandom.reset(0);
-				}
-			};
-			this.addMobsimListenerBinding().toInstance(randomSeedResetter);
-		}
-		
-		if ((boolean) ConfigUtils.addOrGetModule(getConfig(), SignalSystemsConfigGroup.GROUPNAME, SignalSystemsConfigGroup.class).isUseSignalSystems()) {
-			// sylvia specific bindings
-			bind(DgSylviaConfig.class).toInstance(sylviaConfig);
-			bind(SignalModelFactory.class).to(SylviaSignalModelFactory.class);
-			
-			// bindings for sensor based signals
-			bind(LinkSensorManager.class);
-			addControlerListenerBinding().to(SensorBasedSignalControlerListener.class);
-            
-			// general signal bindings
-			bind(SignalSystemsModelBuilder.class).to(FromDataBuilder.class);
-            addMobsimListenerBinding().to(QSimSignalEngine.class);
-            
-            // bind tool to write information about signal states for via
-			bind(SignalEvents2ViaCSVWriter.class).asEagerSingleton();
-<<<<<<< HEAD
-			/* asEagerSingleton is necessary to force creation of the SignalEvents2ViaCSVWriter class as it is never used somewhere else. theresa dec'16 */
-=======
-            addEventHandlerBinding().to(SignalEvents2ViaCSVWriter.class);
-            addControlerListenerBinding().to(SignalEvents2ViaCSVWriter.class);
-            
-            if (getConfig().controler().isLinkToLinkRoutingEnabled()){
-                //use the extended NetworkWithSignalsTurnInfoBuilder (instead of NetworkTurnInfoBuilder)
-                //michalm, jan'17
-                bind(NetworkTurnInfoBuilder.class).to(NetworkWithSignalsTurnInfoBuilder.class);
-            }
-            
-            if (getConfig().qsim().isUsingFastCapacityUpdate()) {
-                throw new RuntimeException("Fast flow capacity update does not support signals");
-            }
->>>>>>> de1b3ca6
-        }
-	}
-	
-	@Provides SignalSystemsManager provideSignalSystemsManager(ReplanningContext replanningContext, SignalSystemsModelBuilder modelBuilder) {	
-		SignalSystemsManager signalManager = modelBuilder.createAndInitializeSignalSystemsManager();
-		signalManager.resetModel(replanningContext.getIteration());		
-		return signalManager;
-    }
-
-	public void setAlwaysSameMobsimSeed(boolean alwaysSameMobsimSeed) {
-		this.alwaysSameMobsimSeed = alwaysSameMobsimSeed;
-	}
-
-	public void setSylviaConfig(DgSylviaConfig sylviaConfig) {
-		this.sylviaConfig = sylviaConfig;
-	}
-
-}
+/*
+ *  *********************************************************************** *
+ *  * project: org.matsim.*
+ *  * DefaultControlerModules.java
+ *  *                                                                         *
+ *  * *********************************************************************** *
+ *  *                                                                         *
+ *  * copyright       : (C) 2014 by the members listed in the COPYING, *
+ *  *                   LICENSE and WARRANTY file.                            *
+ *  * email           : info at matsim dot org                                *
+ *  *                                                                         *
+ *  * *********************************************************************** *
+ *  *                                                                         *
+ *  *   This program is free software; you can redistribute it and/or modify  *
+ *  *   it under the terms of the GNU General Public License as published by  *
+ *  *   the Free Software Foundation; either version 2 of the License, or     *
+ *  *   (at your option) any later version.                                   *
+ *  *   See also COPYING, LICENSE and WARRANTY file                           *
+ *  *                                                                         *
+ *  * ***********************************************************************
+ */
+package playground.dgrether.signalsystems.sylvia.controler;
+
+import org.matsim.contrib.signals.SignalSystemsConfigGroup;
+import org.matsim.contrib.signals.analysis.SignalEvents2ViaCSVWriter;
+import org.matsim.contrib.signals.builder.FromDataBuilder;
+import org.matsim.contrib.signals.builder.SignalModelFactory;
+import org.matsim.contrib.signals.builder.SignalSystemsModelBuilder;
+import org.matsim.contrib.signals.mobsim.QSimSignalEngine;
+import org.matsim.contrib.signals.model.SignalSystemsManager;
+import org.matsim.contrib.signals.router.NetworkWithSignalsTurnInfoBuilder;
+import org.matsim.core.config.ConfigUtils;
+import org.matsim.core.controler.AbstractModule;
+import org.matsim.core.gbl.MatsimRandom;
+import org.matsim.core.mobsim.framework.events.MobsimInitializedEvent;
+import org.matsim.core.mobsim.framework.listeners.MobsimInitializedListener;
+import org.matsim.core.network.algorithms.NetworkTurnInfoBuilder;
+import org.matsim.core.replanning.ReplanningContext;
+
+import com.google.inject.Provides;
+
+import playground.dgrether.signalsystems.LinkSensorManager;
+import playground.dgrether.signalsystems.sylvia.model.SylviaSignalModelFactory;
+
+/**
+ * Add this module if you want to simulate signals with sylvia. 
+ * It also works with fixed time signals, i.e. without sylvia (with the default controller identifier in the signal control file) 
+ * and without signals.
+ * 
+ * @author tthunig
+ * 
+ * @deprecated use CombinedSignalsModule (so far in playground tthunig) instead if possible (dependencies). theresa, jan'17
+ */
+@Deprecated
+public class SylviaSignalsModule extends AbstractModule {
+
+	private boolean alwaysSameMobsimSeed = false;
+	private DgSylviaConfig sylviaConfig = new DgSylviaConfig();
+	
+	@Override
+	public void install() {
+		if (alwaysSameMobsimSeed) {
+			MobsimInitializedListener randomSeedResetter = new MobsimInitializedListener() {
+				@Override
+				public void notifyMobsimInitialized(MobsimInitializedEvent e) {
+					// make sure it is same random seed every time
+					MatsimRandom.reset(0);
+				}
+			};
+			this.addMobsimListenerBinding().toInstance(randomSeedResetter);
+		}
+		
+		if ((boolean) ConfigUtils.addOrGetModule(getConfig(), SignalSystemsConfigGroup.GROUPNAME, SignalSystemsConfigGroup.class).isUseSignalSystems()) {
+			// sylvia specific bindings
+			bind(DgSylviaConfig.class).toInstance(sylviaConfig);
+			bind(SignalModelFactory.class).to(SylviaSignalModelFactory.class);
+			
+			// bindings for sensor based signals
+			bind(LinkSensorManager.class);
+			addControlerListenerBinding().to(SensorBasedSignalControlerListener.class);
+            
+			// general signal bindings
+			bind(SignalSystemsModelBuilder.class).to(FromDataBuilder.class);
+            addMobsimListenerBinding().to(QSimSignalEngine.class);
+            
+            // bind tool to write information about signal states for via
+			bind(SignalEvents2ViaCSVWriter.class).asEagerSingleton();
+			/* asEagerSingleton is necessary to force creation of the SignalEvents2ViaCSVWriter class as it is never used somewhere else. theresa dec'16 */
+            
+            if (getConfig().controler().isLinkToLinkRoutingEnabled()){
+                //use the extended NetworkWithSignalsTurnInfoBuilder (instead of NetworkTurnInfoBuilder)
+                //michalm, jan'17
+                bind(NetworkTurnInfoBuilder.class).to(NetworkWithSignalsTurnInfoBuilder.class);
+            }
+            
+            if (getConfig().qsim().isUsingFastCapacityUpdate()) {
+                throw new RuntimeException("Fast flow capacity update does not support signals");
+            }
+        }
+	}
+	
+	@Provides SignalSystemsManager provideSignalSystemsManager(ReplanningContext replanningContext, SignalSystemsModelBuilder modelBuilder) {	
+		SignalSystemsManager signalManager = modelBuilder.createAndInitializeSignalSystemsManager();
+		signalManager.resetModel(replanningContext.getIteration());		
+		return signalManager;
+    }
+
+	public void setAlwaysSameMobsimSeed(boolean alwaysSameMobsimSeed) {
+		this.alwaysSameMobsimSeed = alwaysSameMobsimSeed;
+	}
+
+	public void setSylviaConfig(DgSylviaConfig sylviaConfig) {
+		this.sylviaConfig = sylviaConfig;
+	}
+
+}