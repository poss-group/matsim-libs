/* *********************************************************************** *
 * project: org.matsim.*
 * TranitRouter.java
 *                                                                         *
 * *********************************************************************** *
 *                                                                         *
 * copyright       : (C) 2009 by the members listed in the COPYING,        *
 *                   LICENSE and WARRANTY file.                            *
 * email           : info at matsim dot org                                *
 *                                                                         *
 * *********************************************************************** *
 *                                                                         *
 *   This program is free software; you can redistribute it and/or modify  *
 *   it under the terms of the GNU General Public License as published by  *
 *   the Free Software Foundation; either version 2 of the License, or     *
 *   (at your option) any later version.                                   *
 *   See also COPYING, LICENSE and WARRANTY file                           *
 *                                                                         *
 * *********************************************************************** */

package playground.dziemke.accessibility.ptmatrix.TransitLeastCostPathRouting;

import java.util.ArrayList;
import java.util.Collection;
import java.util.LinkedHashMap;
import java.util.List;
import java.util.Map;

import org.matsim.api.core.v01.Coord;
import org.matsim.api.core.v01.TransportMode;
import org.matsim.api.core.v01.network.Link;
import org.matsim.api.core.v01.network.Node;
import org.matsim.api.core.v01.population.Leg;
import org.matsim.api.core.v01.population.Person;
import org.matsim.api.core.v01.population.Route;
import org.matsim.core.population.LegImpl;
import org.matsim.core.population.routes.GenericRouteImpl;
import org.matsim.core.router.util.LeastCostPathCalculator.Path;
import org.matsim.core.router.util.TravelTime;
import org.matsim.core.utils.geometry.CoordUtils;
import org.matsim.core.utils.misc.Time;
import org.matsim.facilities.Facility;
import org.matsim.pt.router.FakeFacility;
import org.matsim.pt.router.PreparedTransitSchedule;
import org.matsim.pt.router.TransitRouter;
import org.matsim.pt.router.TransitRouterConfig;
import org.matsim.pt.router.TransitRouterNetwork;
import org.matsim.pt.router.TransitRouterNetwork.TransitRouterNetworkLink;
import org.matsim.pt.router.TransitRouterNetwork.TransitRouterNetworkNode;
import org.matsim.pt.router.TransitRouterNetworkTravelTimeAndDisutility;
import org.matsim.pt.router.TransitTravelDisutility;
import org.matsim.pt.routes.ExperimentalTransitRoute;
import org.matsim.pt.transitSchedule.api.TransitLine;
import org.matsim.pt.transitSchedule.api.TransitRoute;
import org.matsim.pt.transitSchedule.api.TransitRouteStop;
import org.matsim.pt.transitSchedule.api.TransitSchedule;
import org.matsim.pt.transitSchedule.api.TransitStopFacility;

import playground.dziemke.accessibility.ptmatrix.TransitLeastCostPathRouting.TransitLeastCostPathTree.InitialNode;

/**
 * Not thread-safe because TransitLeastCostPathTree is not. Does not expect the TransitSchedule to change once constructed! michaz '13
 *
 * @author mrieser
 */
public class TransitRouterImpl implements TransitRouter {

	private final TransitRouterNetwork transitNetwork;

	private final TransitLeastCostPathTree transitLeastCostPathTree;
	private final TransitRouterConfig config;
	private final TransitTravelDisutility travelDisutility;
	private final TravelTime travelTime;


	private final PreparedTransitSchedule preparedTransitSchedule;

	public TransitRouterImpl(final TransitRouterConfig config, final TransitSchedule schedule) {
		this.preparedTransitSchedule = new PreparedTransitSchedule(schedule);
		TransitRouterNetworkTravelTimeAndDisutility transitRouterNetworkTravelTimeAndDisutility = new TransitRouterNetworkTravelTimeAndDisutility(config, preparedTransitSchedule);
		this.travelTime = transitRouterNetworkTravelTimeAndDisutility;
		this.config = config;
		this.travelDisutility = transitRouterNetworkTravelTimeAndDisutility;
		this.transitNetwork = TransitRouterNetwork.createFromSchedule(schedule, config.getBeelineWalkConnectionDistance());
		this.transitLeastCostPathTree = new TransitLeastCostPathTree(this.transitNetwork, this.travelDisutility, this.travelTime);
	}

	public TransitRouterImpl(
			final TransitRouterConfig config,
			final PreparedTransitSchedule preparedTransitSchedule,
			final TransitRouterNetwork routerNetwork,
			final TravelTime travelTime,
			final TransitTravelDisutility travelDisutility) {
		this.config = config;
		this.transitNetwork = routerNetwork;
		this.travelTime = travelTime;
		this.travelDisutility = travelDisutility;
		this.transitLeastCostPathTree = new TransitLeastCostPathTree(this.transitNetwork, this.travelDisutility, this.travelTime);
		this.preparedTransitSchedule = preparedTransitSchedule;
	}

	private Map<Node, InitialNode> locateWrappedNearestTransitNodes(Person person, Coord coord, double departureTime) {
		Collection<TransitRouterNetworkNode> nearestNodes = this.transitNetwork.getNearestNodes(coord, this.config.getSearchRadius());
		if (nearestNodes.size() < 2) {
			// also enlarge search area if only one stop found, maybe a second one is near the border of the search area
			TransitRouterNetworkNode nearestNode = this.transitNetwork.getNearestNode(coord);
			double distance = CoordUtils.calcEuclideanDistance(coord, nearestNode.stop.getStopFacility().getCoord());
			nearestNodes = this.transitNetwork.getNearestNodes(coord, distance + this.config.getExtensionRadius());
		}
		Map<Node, InitialNode> wrappedNearestNodes = new LinkedHashMap<>();
		for (TransitRouterNetworkNode node : nearestNodes) {
			Coord toCoord = node.stop.getStopFacility().getCoord();
			double initialTime = getWalkTime(person, coord, toCoord);
			double initialCost = getWalkDisutility(person, coord, toCoord);
			wrappedNearestNodes.put(node, new InitialNode(initialCost, initialTime + departureTime));
		}
		return wrappedNearestNodes;
	}

	private double getWalkTime(Person person, Coord coord, Coord toCoord) {
		return travelDisutility.getTravelTime(person, coord, toCoord);
	}

	private double getWalkDisutility(Person person, Coord coord, Coord toCoord) {
		return travelDisutility.getTravelDisutility(person, coord, toCoord);
	}

<<<<<<< HEAD
	@Override
	public List<Leg> calcRoute(final Coord fromCoord, final Coord toCoord, final double departureTime, final Person person) {
		// find possible start stops
		Map<Node, InitialNode> wrappedFromNodes = this.locateWrappedNearestTransitNodes(person, fromCoord, departureTime);
		// find possible end stops
		Map<Node, InitialNode> wrappedToNodes = this.locateWrappedNearestTransitNodes(person, toCoord, departureTime);

		if (this.transitLeastCostPathTree.getFromCoord() == null ||
				!this.transitLeastCostPathTree.getFromCoord().equals(fromCoord)) {
			this.transitLeastCostPathTree.createLeastCostPathTree(wrappedFromNodes, person, fromCoord);
		}
=======
    @Override
    public List<Leg> calcRoute(final Facility<?> fromFacility, final Facility<?> toFacility, final double departureTime, final Person person) {
        // find possible start stops
        Map<Node, InitialNode> wrappedFromNodes = this.locateWrappedNearestTransitNodes(person, fromFacility.getCoord(), departureTime);
        // find possible end stops
        Map<Node, InitialNode> wrappedToNodes = this.locateWrappedNearestTransitNodes(person, toFacility.getCoord(), departureTime);

        if (this.transitLeastCostPathTree.getOrigin() == null ||
                !this.transitLeastCostPathTree.getOrigin().equals(fromFacility)) {
            this.transitLeastCostPathTree.calcLeastCostPathTree(wrappedFromNodes, person, fromFacility.getCoord());
        }
>>>>>>> a0c29a6e

		// find routes between start and end stop
		Path p = this.transitLeastCostPathTree.getPath(wrappedToNodes);

		if (p == null) {
			return null;
		}

<<<<<<< HEAD
		double directWalkCost = getWalkDisutility(person, fromCoord, toCoord);
		double pathCost = p.travelCost + wrappedFromNodes.get(p.nodes.get(0)).initialCost + wrappedToNodes.get(p.nodes.get(p.nodes.size() - 1)).initialCost;

		if (directWalkCost < pathCost) {
			return this.createDirectWalkLegList(null, fromCoord, toCoord);
		}
		return convertPathToLegList(departureTime, p, fromCoord, toCoord, person);
	}
=======
        double directWalkCost = getWalkDisutility(person, fromFacility.getCoord(), toFacility.getCoord());
        double pathCost = p.travelCost + wrappedFromNodes.get(p.nodes.get(0)).initialCost + wrappedToNodes.get(p.nodes.get(p.nodes.size() - 1)).initialCost;

        if (directWalkCost < pathCost) {
            return this.createDirectWalkLegList(null, fromFacility.getCoord(), toFacility.getCoord());
        }
        return convertPathToLegList(departureTime, p, fromFacility.getCoord(), toFacility.getCoord(), person);
    }
>>>>>>> a0c29a6e

	private List<Leg> createDirectWalkLegList(Person person, Coord fromCoord, Coord toCoord) {
		List<Leg> legs = new ArrayList<>();
		Leg leg = new LegImpl(TransportMode.transit_walk);
		double walkTime = getWalkTime(person, fromCoord, toCoord);
		leg.setTravelTime(walkTime);
		Route walkRoute = new GenericRouteImpl(null, null);
		walkRoute.setTravelTime(walkTime);
		leg.setRoute(walkRoute);
		legs.add(leg);
		return legs;
	}

	protected List<Leg> convertPathToLegList(double departureTime, Path path, Coord fromCoord, Coord toCoord, Person person) {
		// now convert the path back into a series of legs with correct routes
		double time = departureTime;
		List<Leg> legs = new ArrayList<>();
		Leg leg;
		TransitLine line = null;
		TransitRoute route = null;
		TransitStopFacility accessStop = null;
		TransitRouteStop transitRouteStart = null;
		TransitRouterNetworkLink prevLink = null;
		double currentDistance = 0;
		int transitLegCnt = 0;
		for (Link ll : path.links) {
			TransitRouterNetworkLink link = (TransitRouterNetworkLink) ll;
			if (link.getLine() == null) {
				// (it must be one of the "transfer" links.) finish the pt leg, if there was one before...
				TransitStopFacility egressStop = link.fromNode.stop.getStopFacility();
				if (route != null) {
					leg = new LegImpl(TransportMode.pt);
					ExperimentalTransitRoute ptRoute = new ExperimentalTransitRoute(accessStop, line, route, egressStop);
					double arrivalOffset = (link.getFromNode().stop.getArrivalOffset() != Time.UNDEFINED_TIME) ? link.fromNode.stop.getArrivalOffset() : link.fromNode.stop.getDepartureOffset();
					double arrivalTime = this.preparedTransitSchedule.getNextDepartureTime(route, transitRouteStart, time) + (arrivalOffset - transitRouteStart.getDepartureOffset());
					ptRoute.setTravelTime(arrivalTime - time);
					ptRoute.setDistance( currentDistance );
					leg.setRoute(ptRoute);
					leg.setTravelTime(arrivalTime - time);
					time = arrivalTime;
					legs.add(leg);
					transitLegCnt++;
					accessStop = egressStop;
				}
				line = null;
				route = null;
				transitRouteStart = null;
				currentDistance = link.getLength();
			} else {
				// (a real pt link)
				currentDistance += link.getLength();
				if (link.getRoute() != route) {
					// the line changed
					TransitStopFacility egressStop = link.fromNode.stop.getStopFacility();
					if (route == null) {
						// previously, the agent was on a transfer, add the walk leg
						transitRouteStart = ((TransitRouterNetworkLink) ll).getFromNode().stop;
						if (accessStop != egressStop) {
							if (accessStop != null) {
								leg = new LegImpl(TransportMode.transit_walk);
								double walkTime = getWalkTime(person, accessStop.getCoord(), egressStop.getCoord());
								Route walkRoute = new GenericRouteImpl(accessStop.getLinkId(), egressStop.getLinkId());
								walkRoute.setTravelTime(walkTime);
								walkRoute.setDistance( currentDistance );
								leg.setRoute(walkRoute);
								leg.setTravelTime(walkTime);
								time += walkTime;
								legs.add(leg);
							} else { // accessStop == null, so it must be the first walk-leg
								leg = new LegImpl(TransportMode.transit_walk);
								double walkTime = getWalkTime(person, fromCoord, egressStop.getCoord());
								Route walkRoute = new GenericRouteImpl(null, egressStop.getLinkId());
								walkRoute.setTravelTime(walkTime);
								walkRoute.setDistance( currentDistance );
								leg.setRoute(walkRoute);
								leg.setTravelTime(walkTime);
								time += walkTime;
								legs.add(leg);
							}
						}
						currentDistance = 0;
					}
					line = link.getLine();
					route = link.getRoute();
					accessStop = egressStop;
				}
			}
			prevLink = link;
		}
		if (route != null) {
			// the last part of the path was with a transit route, so add the pt-leg and final walk-leg
			leg = new LegImpl(TransportMode.pt);
			TransitStopFacility egressStop = prevLink.toNode.stop.getStopFacility();
			ExperimentalTransitRoute ptRoute = new ExperimentalTransitRoute(accessStop, line, route, egressStop);
			ptRoute.setDistance( currentDistance );
			leg.setRoute(ptRoute);
			double arrivalOffset = ((prevLink).toNode.stop.getArrivalOffset() != Time.UNDEFINED_TIME) ?
					(prevLink).toNode.stop.getArrivalOffset()
					: (prevLink).toNode.stop.getDepartureOffset();
					double arrivalTime = this.preparedTransitSchedule.getNextDepartureTime(route, transitRouteStart, time) + (arrivalOffset - transitRouteStart.getDepartureOffset());
					leg.setTravelTime(arrivalTime - time);
					ptRoute.setTravelTime( arrivalTime - time );
					legs.add(leg);
					transitLegCnt++;
					accessStop = egressStop;
		}
		if (prevLink != null) {
			leg = new LegImpl(TransportMode.transit_walk);
			double walkTime;
			if (accessStop == null) {
				walkTime = getWalkTime(person, fromCoord, toCoord);
			} else {
				walkTime = getWalkTime(person, accessStop.getCoord(), toCoord);
			}
			leg.setTravelTime(walkTime);
			legs.add(leg);
		}
		if (transitLegCnt == 0) {
			// it seems, the agent only walked
			legs.clear();
			leg = new LegImpl(TransportMode.transit_walk);
			double walkTime = getWalkTime(person, fromCoord, toCoord);
			leg.setTravelTime(walkTime);
			legs.add(leg);
		}
		return legs;
	}

	public TransitRouterNetwork getTransitRouterNetwork() {
		return this.transitNetwork;
	}

	protected TransitRouterNetwork getTransitNetwork() {
		return transitNetwork;
	}

	protected TransitLeastCostPathTree getTransitLeastCostPathTree() {
		return transitLeastCostPathTree;
	}

	protected TransitRouterConfig getConfig() {
		return config;
	}

}<|MERGE_RESOLUTION|>--- conflicted
+++ resolved
@@ -65,79 +65,66 @@
  */
 public class TransitRouterImpl implements TransitRouter {
 
-	private final TransitRouterNetwork transitNetwork;
-
-	private final TransitLeastCostPathTree transitLeastCostPathTree;
-	private final TransitRouterConfig config;
-	private final TransitTravelDisutility travelDisutility;
-	private final TravelTime travelTime;
-
-
-	private final PreparedTransitSchedule preparedTransitSchedule;
-
-	public TransitRouterImpl(final TransitRouterConfig config, final TransitSchedule schedule) {
-		this.preparedTransitSchedule = new PreparedTransitSchedule(schedule);
-		TransitRouterNetworkTravelTimeAndDisutility transitRouterNetworkTravelTimeAndDisutility = new TransitRouterNetworkTravelTimeAndDisutility(config, preparedTransitSchedule);
-		this.travelTime = transitRouterNetworkTravelTimeAndDisutility;
-		this.config = config;
-		this.travelDisutility = transitRouterNetworkTravelTimeAndDisutility;
-		this.transitNetwork = TransitRouterNetwork.createFromSchedule(schedule, config.getBeelineWalkConnectionDistance());
-		this.transitLeastCostPathTree = new TransitLeastCostPathTree(this.transitNetwork, this.travelDisutility, this.travelTime);
-	}
-
-	public TransitRouterImpl(
-			final TransitRouterConfig config,
-			final PreparedTransitSchedule preparedTransitSchedule,
-			final TransitRouterNetwork routerNetwork,
-			final TravelTime travelTime,
-			final TransitTravelDisutility travelDisutility) {
-		this.config = config;
-		this.transitNetwork = routerNetwork;
-		this.travelTime = travelTime;
-		this.travelDisutility = travelDisutility;
-		this.transitLeastCostPathTree = new TransitLeastCostPathTree(this.transitNetwork, this.travelDisutility, this.travelTime);
-		this.preparedTransitSchedule = preparedTransitSchedule;
-	}
-
-	private Map<Node, InitialNode> locateWrappedNearestTransitNodes(Person person, Coord coord, double departureTime) {
-		Collection<TransitRouterNetworkNode> nearestNodes = this.transitNetwork.getNearestNodes(coord, this.config.getSearchRadius());
-		if (nearestNodes.size() < 2) {
-			// also enlarge search area if only one stop found, maybe a second one is near the border of the search area
-			TransitRouterNetworkNode nearestNode = this.transitNetwork.getNearestNode(coord);
-			double distance = CoordUtils.calcEuclideanDistance(coord, nearestNode.stop.getStopFacility().getCoord());
-			nearestNodes = this.transitNetwork.getNearestNodes(coord, distance + this.config.getExtensionRadius());
-		}
-		Map<Node, InitialNode> wrappedNearestNodes = new LinkedHashMap<>();
-		for (TransitRouterNetworkNode node : nearestNodes) {
-			Coord toCoord = node.stop.getStopFacility().getCoord();
-			double initialTime = getWalkTime(person, coord, toCoord);
-			double initialCost = getWalkDisutility(person, coord, toCoord);
-			wrappedNearestNodes.put(node, new InitialNode(initialCost, initialTime + departureTime));
-		}
-		return wrappedNearestNodes;
-	}
-
-	private double getWalkTime(Person person, Coord coord, Coord toCoord) {
-		return travelDisutility.getTravelTime(person, coord, toCoord);
-	}
-
-	private double getWalkDisutility(Person person, Coord coord, Coord toCoord) {
-		return travelDisutility.getTravelDisutility(person, coord, toCoord);
-	}
-
-<<<<<<< HEAD
-	@Override
-	public List<Leg> calcRoute(final Coord fromCoord, final Coord toCoord, final double departureTime, final Person person) {
-		// find possible start stops
-		Map<Node, InitialNode> wrappedFromNodes = this.locateWrappedNearestTransitNodes(person, fromCoord, departureTime);
-		// find possible end stops
-		Map<Node, InitialNode> wrappedToNodes = this.locateWrappedNearestTransitNodes(person, toCoord, departureTime);
-
-		if (this.transitLeastCostPathTree.getFromCoord() == null ||
-				!this.transitLeastCostPathTree.getFromCoord().equals(fromCoord)) {
-			this.transitLeastCostPathTree.createLeastCostPathTree(wrappedFromNodes, person, fromCoord);
-		}
-=======
+    private final TransitRouterNetwork transitNetwork;
+
+    private final TransitLeastCostPathTree transitLeastCostPathTree;
+    private final TransitRouterConfig config;
+    private final TransitTravelDisutility travelDisutility;
+    private final TravelTime travelTime;
+
+
+    private final PreparedTransitSchedule preparedTransitSchedule;
+
+    public TransitRouterImpl(final TransitRouterConfig config, final TransitSchedule schedule) {
+        this.preparedTransitSchedule = new PreparedTransitSchedule(schedule);
+        TransitRouterNetworkTravelTimeAndDisutility transitRouterNetworkTravelTimeAndDisutility = new TransitRouterNetworkTravelTimeAndDisutility(config, preparedTransitSchedule);
+        this.travelTime = transitRouterNetworkTravelTimeAndDisutility;
+        this.config = config;
+        this.travelDisutility = transitRouterNetworkTravelTimeAndDisutility;
+        this.transitNetwork = TransitRouterNetwork.createFromSchedule(schedule, config.getBeelineWalkConnectionDistance());
+        this.transitLeastCostPathTree = new TransitLeastCostPathTree(this.transitNetwork, this.travelDisutility, this.travelTime);
+    }
+
+    public TransitRouterImpl(
+            final TransitRouterConfig config,
+            final PreparedTransitSchedule preparedTransitSchedule,
+            final TransitRouterNetwork routerNetwork,
+            final TravelTime travelTime,
+            final TransitTravelDisutility travelDisutility) {
+        this.config = config;
+        this.transitNetwork = routerNetwork;
+        this.travelTime = travelTime;
+        this.travelDisutility = travelDisutility;
+        this.transitLeastCostPathTree = new TransitLeastCostPathTree(this.transitNetwork, this.travelDisutility, this.travelTime);
+        this.preparedTransitSchedule = preparedTransitSchedule;
+    }
+
+    private Map<Node, InitialNode> locateWrappedNearestTransitNodes(Person person, Coord coord, double departureTime) {
+        Collection<TransitRouterNetworkNode> nearestNodes = this.transitNetwork.getNearestNodes(coord, this.config.getSearchRadius());
+        if (nearestNodes.size() < 2) {
+            // also enlarge search area if only one stop found, maybe a second one is near the border of the search area
+            TransitRouterNetworkNode nearestNode = this.transitNetwork.getNearestNode(coord);
+            double distance = CoordUtils.calcEuclideanDistance(coord, nearestNode.stop.getStopFacility().getCoord());
+            nearestNodes = this.transitNetwork.getNearestNodes(coord, distance + this.config.getExtensionRadius());
+        }
+        Map<Node, InitialNode> wrappedNearestNodes = new LinkedHashMap<>();
+        for (TransitRouterNetworkNode node : nearestNodes) {
+            Coord toCoord = node.stop.getStopFacility().getCoord();
+            double initialTime = getWalkTime(person, coord, toCoord);
+            double initialCost = getWalkDisutility(person, coord, toCoord);
+            wrappedNearestNodes.put(node, new InitialNode(initialCost, initialTime + departureTime));
+        }
+        return wrappedNearestNodes;
+    }
+
+    private double getWalkTime(Person person, Coord coord, Coord toCoord) {
+        return travelDisutility.getTravelTime(person, coord, toCoord);
+    }
+
+    private double getWalkDisutility(Person person, Coord coord, Coord toCoord) {
+        return travelDisutility.getTravelDisutility(person, coord, toCoord);
+    }
+
     @Override
     public List<Leg> calcRoute(final Facility<?> fromFacility, final Facility<?> toFacility, final double departureTime, final Person person) {
         // find possible start stops
@@ -149,25 +136,14 @@
                 !this.transitLeastCostPathTree.getOrigin().equals(fromFacility)) {
             this.transitLeastCostPathTree.calcLeastCostPathTree(wrappedFromNodes, person, fromFacility.getCoord());
         }
->>>>>>> a0c29a6e
-
-		// find routes between start and end stop
-		Path p = this.transitLeastCostPathTree.getPath(wrappedToNodes);
-
-		if (p == null) {
-			return null;
-		}
-
-<<<<<<< HEAD
-		double directWalkCost = getWalkDisutility(person, fromCoord, toCoord);
-		double pathCost = p.travelCost + wrappedFromNodes.get(p.nodes.get(0)).initialCost + wrappedToNodes.get(p.nodes.get(p.nodes.size() - 1)).initialCost;
-
-		if (directWalkCost < pathCost) {
-			return this.createDirectWalkLegList(null, fromCoord, toCoord);
-		}
-		return convertPathToLegList(departureTime, p, fromCoord, toCoord, person);
-	}
-=======
+
+        // find routes between start and end stop
+        Path p = this.transitLeastCostPathTree.getPath(wrappedToNodes);
+
+        if (p == null) {
+            return null;
+        }
+
         double directWalkCost = getWalkDisutility(person, fromFacility.getCoord(), toFacility.getCoord());
         double pathCost = p.travelCost + wrappedFromNodes.get(p.nodes.get(0)).initialCost + wrappedToNodes.get(p.nodes.get(p.nodes.size() - 1)).initialCost;
 
@@ -176,149 +152,148 @@
         }
         return convertPathToLegList(departureTime, p, fromFacility.getCoord(), toFacility.getCoord(), person);
     }
->>>>>>> a0c29a6e
-
-	private List<Leg> createDirectWalkLegList(Person person, Coord fromCoord, Coord toCoord) {
-		List<Leg> legs = new ArrayList<>();
-		Leg leg = new LegImpl(TransportMode.transit_walk);
-		double walkTime = getWalkTime(person, fromCoord, toCoord);
-		leg.setTravelTime(walkTime);
-		Route walkRoute = new GenericRouteImpl(null, null);
-		walkRoute.setTravelTime(walkTime);
-		leg.setRoute(walkRoute);
-		legs.add(leg);
-		return legs;
-	}
-
-	protected List<Leg> convertPathToLegList(double departureTime, Path path, Coord fromCoord, Coord toCoord, Person person) {
-		// now convert the path back into a series of legs with correct routes
-		double time = departureTime;
-		List<Leg> legs = new ArrayList<>();
-		Leg leg;
-		TransitLine line = null;
-		TransitRoute route = null;
-		TransitStopFacility accessStop = null;
-		TransitRouteStop transitRouteStart = null;
-		TransitRouterNetworkLink prevLink = null;
-		double currentDistance = 0;
-		int transitLegCnt = 0;
-		for (Link ll : path.links) {
-			TransitRouterNetworkLink link = (TransitRouterNetworkLink) ll;
-			if (link.getLine() == null) {
-				// (it must be one of the "transfer" links.) finish the pt leg, if there was one before...
-				TransitStopFacility egressStop = link.fromNode.stop.getStopFacility();
-				if (route != null) {
-					leg = new LegImpl(TransportMode.pt);
-					ExperimentalTransitRoute ptRoute = new ExperimentalTransitRoute(accessStop, line, route, egressStop);
-					double arrivalOffset = (link.getFromNode().stop.getArrivalOffset() != Time.UNDEFINED_TIME) ? link.fromNode.stop.getArrivalOffset() : link.fromNode.stop.getDepartureOffset();
-					double arrivalTime = this.preparedTransitSchedule.getNextDepartureTime(route, transitRouteStart, time) + (arrivalOffset - transitRouteStart.getDepartureOffset());
-					ptRoute.setTravelTime(arrivalTime - time);
-					ptRoute.setDistance( currentDistance );
-					leg.setRoute(ptRoute);
-					leg.setTravelTime(arrivalTime - time);
-					time = arrivalTime;
-					legs.add(leg);
-					transitLegCnt++;
-					accessStop = egressStop;
-				}
-				line = null;
-				route = null;
-				transitRouteStart = null;
-				currentDistance = link.getLength();
-			} else {
-				// (a real pt link)
-				currentDistance += link.getLength();
-				if (link.getRoute() != route) {
-					// the line changed
-					TransitStopFacility egressStop = link.fromNode.stop.getStopFacility();
-					if (route == null) {
-						// previously, the agent was on a transfer, add the walk leg
-						transitRouteStart = ((TransitRouterNetworkLink) ll).getFromNode().stop;
-						if (accessStop != egressStop) {
-							if (accessStop != null) {
-								leg = new LegImpl(TransportMode.transit_walk);
-								double walkTime = getWalkTime(person, accessStop.getCoord(), egressStop.getCoord());
-								Route walkRoute = new GenericRouteImpl(accessStop.getLinkId(), egressStop.getLinkId());
-								walkRoute.setTravelTime(walkTime);
-								walkRoute.setDistance( currentDistance );
-								leg.setRoute(walkRoute);
-								leg.setTravelTime(walkTime);
-								time += walkTime;
-								legs.add(leg);
-							} else { // accessStop == null, so it must be the first walk-leg
-								leg = new LegImpl(TransportMode.transit_walk);
-								double walkTime = getWalkTime(person, fromCoord, egressStop.getCoord());
-								Route walkRoute = new GenericRouteImpl(null, egressStop.getLinkId());
-								walkRoute.setTravelTime(walkTime);
-								walkRoute.setDistance( currentDistance );
-								leg.setRoute(walkRoute);
-								leg.setTravelTime(walkTime);
-								time += walkTime;
-								legs.add(leg);
-							}
-						}
-						currentDistance = 0;
-					}
-					line = link.getLine();
-					route = link.getRoute();
-					accessStop = egressStop;
-				}
-			}
-			prevLink = link;
-		}
-		if (route != null) {
-			// the last part of the path was with a transit route, so add the pt-leg and final walk-leg
-			leg = new LegImpl(TransportMode.pt);
-			TransitStopFacility egressStop = prevLink.toNode.stop.getStopFacility();
-			ExperimentalTransitRoute ptRoute = new ExperimentalTransitRoute(accessStop, line, route, egressStop);
-			ptRoute.setDistance( currentDistance );
-			leg.setRoute(ptRoute);
-			double arrivalOffset = ((prevLink).toNode.stop.getArrivalOffset() != Time.UNDEFINED_TIME) ?
-					(prevLink).toNode.stop.getArrivalOffset()
-					: (prevLink).toNode.stop.getDepartureOffset();
-					double arrivalTime = this.preparedTransitSchedule.getNextDepartureTime(route, transitRouteStart, time) + (arrivalOffset - transitRouteStart.getDepartureOffset());
-					leg.setTravelTime(arrivalTime - time);
-					ptRoute.setTravelTime( arrivalTime - time );
-					legs.add(leg);
-					transitLegCnt++;
-					accessStop = egressStop;
-		}
-		if (prevLink != null) {
-			leg = new LegImpl(TransportMode.transit_walk);
-			double walkTime;
-			if (accessStop == null) {
-				walkTime = getWalkTime(person, fromCoord, toCoord);
-			} else {
-				walkTime = getWalkTime(person, accessStop.getCoord(), toCoord);
-			}
-			leg.setTravelTime(walkTime);
-			legs.add(leg);
-		}
-		if (transitLegCnt == 0) {
-			// it seems, the agent only walked
-			legs.clear();
-			leg = new LegImpl(TransportMode.transit_walk);
-			double walkTime = getWalkTime(person, fromCoord, toCoord);
-			leg.setTravelTime(walkTime);
-			legs.add(leg);
-		}
-		return legs;
-	}
-
-	public TransitRouterNetwork getTransitRouterNetwork() {
-		return this.transitNetwork;
-	}
-
-	protected TransitRouterNetwork getTransitNetwork() {
-		return transitNetwork;
-	}
-
-	protected TransitLeastCostPathTree getTransitLeastCostPathTree() {
-		return transitLeastCostPathTree;
-	}
-
-	protected TransitRouterConfig getConfig() {
-		return config;
-	}
+
+    private List<Leg> createDirectWalkLegList(Person person, Coord fromCoord, Coord toCoord) {
+        List<Leg> legs = new ArrayList<>();
+        Leg leg = new LegImpl(TransportMode.transit_walk);
+        double walkTime = getWalkTime(person, fromCoord, toCoord);
+        leg.setTravelTime(walkTime);
+        Route walkRoute = new GenericRouteImpl(null, null);
+        walkRoute.setTravelTime(walkTime);
+        leg.setRoute(walkRoute);
+        legs.add(leg);
+        return legs;
+    }
+
+    protected List<Leg> convertPathToLegList(double departureTime, Path path, Coord fromCoord, Coord toCoord, Person person) {
+        // now convert the path back into a series of legs with correct routes
+        double time = departureTime;
+        List<Leg> legs = new ArrayList<>();
+        Leg leg;
+        TransitLine line = null;
+        TransitRoute route = null;
+        TransitStopFacility accessStop = null;
+        TransitRouteStop transitRouteStart = null;
+        TransitRouterNetworkLink prevLink = null;
+        double currentDistance = 0;
+        int transitLegCnt = 0;
+        for (Link ll : path.links) {
+            TransitRouterNetworkLink link = (TransitRouterNetworkLink) ll;
+            if (link.getLine() == null) {
+                // (it must be one of the "transfer" links.) finish the pt leg, if there was one before...
+                TransitStopFacility egressStop = link.fromNode.stop.getStopFacility();
+                if (route != null) {
+                    leg = new LegImpl(TransportMode.pt);
+                    ExperimentalTransitRoute ptRoute = new ExperimentalTransitRoute(accessStop, line, route, egressStop);
+                    double arrivalOffset = (link.getFromNode().stop.getArrivalOffset() != Time.UNDEFINED_TIME) ? link.fromNode.stop.getArrivalOffset() : link.fromNode.stop.getDepartureOffset();
+                    double arrivalTime = this.preparedTransitSchedule.getNextDepartureTime(route, transitRouteStart, time) + (arrivalOffset - transitRouteStart.getDepartureOffset());
+                    ptRoute.setTravelTime(arrivalTime - time);
+                    ptRoute.setDistance( currentDistance );
+                    leg.setRoute(ptRoute);
+                    leg.setTravelTime(arrivalTime - time);
+                    time = arrivalTime;
+                    legs.add(leg);
+                    transitLegCnt++;
+                    accessStop = egressStop;
+                }
+                line = null;
+                route = null;
+                transitRouteStart = null;
+                currentDistance = link.getLength();
+            } else {
+                // (a real pt link)
+                currentDistance += link.getLength();
+                if (link.getRoute() != route) {
+                    // the line changed
+                    TransitStopFacility egressStop = link.fromNode.stop.getStopFacility();
+                    if (route == null) {
+                        // previously, the agent was on a transfer, add the walk leg
+                        transitRouteStart = ((TransitRouterNetworkLink) ll).getFromNode().stop;
+                        if (accessStop != egressStop) {
+                            if (accessStop != null) {
+                                leg = new LegImpl(TransportMode.transit_walk);
+                                double walkTime = getWalkTime(person, accessStop.getCoord(), egressStop.getCoord());
+                                Route walkRoute = new GenericRouteImpl(accessStop.getLinkId(), egressStop.getLinkId());
+                                walkRoute.setTravelTime(walkTime);
+                                walkRoute.setDistance( currentDistance );
+                                leg.setRoute(walkRoute);
+                                leg.setTravelTime(walkTime);
+                                time += walkTime;
+                                legs.add(leg);
+                            } else { // accessStop == null, so it must be the first walk-leg
+                                leg = new LegImpl(TransportMode.transit_walk);
+                                double walkTime = getWalkTime(person, fromCoord, egressStop.getCoord());
+                                Route walkRoute = new GenericRouteImpl(null, egressStop.getLinkId());
+                                walkRoute.setTravelTime(walkTime);
+                                walkRoute.setDistance( currentDistance );
+                                leg.setRoute(walkRoute);
+                                leg.setTravelTime(walkTime);
+                                time += walkTime;
+                                legs.add(leg);
+                            }
+                        }
+                        currentDistance = 0;
+                    }
+                    line = link.getLine();
+                    route = link.getRoute();
+                    accessStop = egressStop;
+                }
+            }
+            prevLink = link;
+        }
+        if (route != null) {
+            // the last part of the path was with a transit route, so add the pt-leg and final walk-leg
+            leg = new LegImpl(TransportMode.pt);
+            TransitStopFacility egressStop = prevLink.toNode.stop.getStopFacility();
+            ExperimentalTransitRoute ptRoute = new ExperimentalTransitRoute(accessStop, line, route, egressStop);
+            ptRoute.setDistance( currentDistance );
+            leg.setRoute(ptRoute);
+            double arrivalOffset = ((prevLink).toNode.stop.getArrivalOffset() != Time.UNDEFINED_TIME) ?
+                    (prevLink).toNode.stop.getArrivalOffset()
+                    : (prevLink).toNode.stop.getDepartureOffset();
+            double arrivalTime = this.preparedTransitSchedule.getNextDepartureTime(route, transitRouteStart, time) + (arrivalOffset - transitRouteStart.getDepartureOffset());
+            leg.setTravelTime(arrivalTime - time);
+            ptRoute.setTravelTime( arrivalTime - time );
+            legs.add(leg);
+            transitLegCnt++;
+            accessStop = egressStop;
+        }
+        if (prevLink != null) {
+            leg = new LegImpl(TransportMode.transit_walk);
+            double walkTime;
+            if (accessStop == null) {
+                walkTime = getWalkTime(person, fromCoord, toCoord);
+            } else {
+                walkTime = getWalkTime(person, accessStop.getCoord(), toCoord);
+            }
+            leg.setTravelTime(walkTime);
+            legs.add(leg);
+        }
+        if (transitLegCnt == 0) {
+            // it seems, the agent only walked
+            legs.clear();
+            leg = new LegImpl(TransportMode.transit_walk);
+            double walkTime = getWalkTime(person, fromCoord, toCoord);
+            leg.setTravelTime(walkTime);
+            legs.add(leg);
+        }
+        return legs;
+    }
+
+    public TransitRouterNetwork getTransitRouterNetwork() {
+        return this.transitNetwork;
+    }
+
+    protected TransitRouterNetwork getTransitNetwork() {
+        return transitNetwork;
+    }
+
+    protected TransitLeastCostPathTree getTransitLeastCostPathTree() {
+        return transitLeastCostPathTree;
+    }
+
+    protected TransitRouterConfig getConfig() {
+        return config;
+    }
 
 }