--- conflicted
+++ resolved
@@ -1,156 +1,143 @@
-package cba.toynet;
-
-import org.matsim.api.core.v01.population.Plan;
-
-import cba.resampling.Alternative;
-import cba.resampling.EpsilonDistribution;
-
-/**
- * 
- * @author Gunnar Flötteröd
- *
- */
-class PlanForResampling implements Alternative {
-
-	// -------------------- MEMBERS --------------------d
-
-	final Plan plan;
-
-	private final double activityModeOnlyUtility;
-
-	private final double teleportationTravelTimeUtility;
-
-	private double congestedTravelTimeUtility;
-
-	private final double sampersChoiceProba;
-
-	private final EpsilonDistribution epsDistr;
-
-	private final double frozenEpsilon;
-
-	private Double epsilonRealization = null;
-
-	private Double matsimChoiceProba = null;
-
-	private TourSequence tourSequence = null;
-
-	// -------------------- CONSTRUCTION --------------------
-
-	PlanForResampling(final Plan plan, final double activityModeOnlyUtility,
-			final double teleportationTravelTimeUtility, final double congestedTravelTimeUtility,
-			final double sampersChoiceProba, final EpsilonDistribution epsDistr, final double frozenEpsilon) {
-		this.plan = plan;
-		this.activityModeOnlyUtility = activityModeOnlyUtility;
-		this.teleportationTravelTimeUtility = teleportationTravelTimeUtility;
-		this.congestedTravelTimeUtility = congestedTravelTimeUtility;
-		this.sampersChoiceProba = sampersChoiceProba;
-		this.epsDistr = epsDistr;
-		this.frozenEpsilon = frozenEpsilon;
-	}
-
-	PlanForResampling(final Plan plan, final double activityModeOnlyUtility,
-			final double teleportationTravelTimeUtility, final double congestedTravelTimeUtility,
-			final double sampersChoiceProba, final EpsilonDistribution epsDistr) {
-		this(plan, activityModeOnlyUtility, teleportationTravelTimeUtility, congestedTravelTimeUtility,
-				sampersChoiceProba, epsDistr, epsDistr.nextEpsilon());
-	}
-
-	// -------------------- FOR TESTING --------------------
-
-	void setMATSimChoiceProba(final Double matsimChoiceProba) {
-		this.matsimChoiceProba = matsimChoiceProba;
-	}
-
-	Double getMATSimChoiceProba() {
-		return this.matsimChoiceProba;
-	}
-
-	void setTourSequence(final TourSequence tourSequence) {
-		this.tourSequence = tourSequence;
-	}
-
-	TourSequence getTourSequence() {
-		return this.tourSequence;
-	}
-
-	// -------------------- IMPLEMENTATION OF Attribute --------------------
-
-	@Override
-	public double getSampersOnlyScore() {
-		return this.activityModeOnlyUtility;
-	}
-
-	@Override
-	public double getSampersChoiceProbability() {
-		return this.sampersChoiceProba;
-	}
-
-	@Override
-	public EpsilonDistribution getEpsilonDistribution() {
-		return this.epsDistr;
-	}
-
-	@Override
-	public double getSampersTimeScore() {
-		return this.teleportationTravelTimeUtility;
-	}
-
-	@Override
-	public double getMATSimTimeScore() {
-		return this.congestedTravelTimeUtility;
-	}
-
-	@Override
-	public double getSampersEpsilonRealization() {
-		return this.epsilonRealization;
-	}
-
-	@Override
-	public void setSampersEpsilonRealization(double eps) {
-		this.epsilonRealization = eps;
-	}
-
-<<<<<<< HEAD
-	@Override
-	public void updateMATSimTimeScore(double score, double dummy) {
-=======
-//	@Override
-	public void setMATSimTimeScore(double score) {
->>>>>>> 61af44e8
-		this.congestedTravelTimeUtility = score;
-	}
-
-	// TODO NEW
-	public double getFrozenEpsilon() {
-		return this.frozenEpsilon;
-	}
-
-<<<<<<< HEAD
-=======
-	@Override
-	public Plan getMATSimPlan() {
-		throw new UnsupportedOperationException();
-	}
-
-	@Override
-	public void updateMATSimTimeScore(double score, double innovationWeight) {
-		throw new UnsupportedOperationException();
-	}
-
->>>>>>> 61af44e8
-	// -------------------- OVERRIDING OF Object --------------------
-
-	@Override
-	public String toString() {
-		final StringBuffer result = new StringBuffer();
-		result.append(this.getClass().getSimpleName() + " for person " + this.plan.getPerson() + " and type "
-				+ this.tourSequence.type + "\n");
-		result.append("V(type,dest,mode) = " + this.activityModeOnlyUtility + "\n");
-		result.append("V_Sampers(time)   = " + this.teleportationTravelTimeUtility + "\n");
-		result.append("V_MATSim(time)    = " + this.congestedTravelTimeUtility + "\n");
-		result.append("P_sampers(this)   = " + this.sampersChoiceProba + "\n");
-		result.append("P_MATSim(this)    = " + this.matsimChoiceProba);
-		return result.toString();
-	}
-
-}
+package cba.toynet;
+
+import org.matsim.api.core.v01.population.Plan;
+
+import cba.resampling.Alternative;
+import cba.resampling.EpsilonDistribution;
+
+/**
+ * 
+ * @author Gunnar Flötteröd
+ *
+ */
+class PlanForResampling implements Alternative {
+
+	// -------------------- MEMBERS --------------------d
+
+	final Plan plan;
+
+	private final double activityModeOnlyUtility;
+
+	private final double teleportationTravelTimeUtility;
+
+	private double congestedTravelTimeUtility;
+
+	private final double sampersChoiceProba;
+
+	private final EpsilonDistribution epsDistr;
+
+	private final double frozenEpsilon;
+
+	private Double epsilonRealization = null;
+
+	private Double matsimChoiceProba = null;
+
+	private TourSequence tourSequence = null;
+
+	// -------------------- CONSTRUCTION --------------------
+
+	PlanForResampling(final Plan plan, final double activityModeOnlyUtility,
+			final double teleportationTravelTimeUtility, final double congestedTravelTimeUtility,
+			final double sampersChoiceProba, final EpsilonDistribution epsDistr, final double frozenEpsilon) {
+		this.plan = plan;
+		this.activityModeOnlyUtility = activityModeOnlyUtility;
+		this.teleportationTravelTimeUtility = teleportationTravelTimeUtility;
+		this.congestedTravelTimeUtility = congestedTravelTimeUtility;
+		this.sampersChoiceProba = sampersChoiceProba;
+		this.epsDistr = epsDistr;
+		this.frozenEpsilon = frozenEpsilon;
+	}
+
+	PlanForResampling(final Plan plan, final double activityModeOnlyUtility,
+			final double teleportationTravelTimeUtility, final double congestedTravelTimeUtility,
+			final double sampersChoiceProba, final EpsilonDistribution epsDistr) {
+		this(plan, activityModeOnlyUtility, teleportationTravelTimeUtility, congestedTravelTimeUtility,
+				sampersChoiceProba, epsDistr, epsDistr.nextEpsilon());
+	}
+
+	// -------------------- FOR TESTING --------------------
+
+	void setMATSimChoiceProba(final Double matsimChoiceProba) {
+		this.matsimChoiceProba = matsimChoiceProba;
+	}
+
+	Double getMATSimChoiceProba() {
+		return this.matsimChoiceProba;
+	}
+
+	void setTourSequence(final TourSequence tourSequence) {
+		this.tourSequence = tourSequence;
+	}
+
+	TourSequence getTourSequence() {
+		return this.tourSequence;
+	}
+
+	// -------------------- IMPLEMENTATION OF Attribute --------------------
+
+	@Override
+	public double getSampersOnlyScore() {
+		return this.activityModeOnlyUtility;
+	}
+
+	@Override
+	public double getSampersChoiceProbability() {
+		return this.sampersChoiceProba;
+	}
+
+	@Override
+	public EpsilonDistribution getEpsilonDistribution() {
+		return this.epsDistr;
+	}
+
+	@Override
+	public double getSampersTimeScore() {
+		return this.teleportationTravelTimeUtility;
+	}
+
+	@Override
+	public double getMATSimTimeScore() {
+		return this.congestedTravelTimeUtility;
+	}
+
+	@Override
+	public double getSampersEpsilonRealization() {
+		return this.epsilonRealization;
+	}
+
+	@Override
+	public void setSampersEpsilonRealization(double eps) {
+		this.epsilonRealization = eps;
+	}
+
+	// TODO NEW
+	public double getFrozenEpsilon() {
+		return this.frozenEpsilon;
+	}
+
+	@Override
+	public Plan getMATSimPlan() {
+		throw new UnsupportedOperationException();
+	}
+
+	@Override
+	public void updateMATSimTimeScore(double score, double innovationWeight) {
+		throw new UnsupportedOperationException();
+	}
+
+	// -------------------- OVERRIDING OF Object --------------------
+
+	@Override
+	public String toString() {
+		final StringBuffer result = new StringBuffer();
+		result.append(this.getClass().getSimpleName() + " for person " + this.plan.getPerson() + " and type "
+				+ this.tourSequence.type + "\n");
+		result.append("V(type,dest,mode) = " + this.activityModeOnlyUtility + "\n");
+		result.append("V_Sampers(time)   = " + this.teleportationTravelTimeUtility + "\n");
+		result.append("V_MATSim(time)    = " + this.congestedTravelTimeUtility + "\n");
+		result.append("P_sampers(this)   = " + this.sampersChoiceProba + "\n");
+		result.append("P_MATSim(this)    = " + this.matsimChoiceProba);
+		return result.toString();
+	}
+
+}