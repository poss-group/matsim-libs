--- conflicted
+++ resolved
@@ -92,18 +92,17 @@
 	public VTTSHandler(Scenario scenario) {
 		
 		this.scenario = scenario;
-<<<<<<< HEAD
+		this.currentIteration = Integer.MIN_VALUE;
+		this.defaultVTTS =
+				(1.0 / 3600.) * this.scenario.getConfig().planCalcScore().getPerforming_utils_hr() + (1.0 / 3600.) *
+						this.scenario.getConfig().planCalcScore().getModes().get( TransportMode.car ).getMarginalUtilityOfTraveling() * (-1.0);
 		this.marginaSumScoringFunction =
 				new MarginalSumScoringFunction(
 						CharyparNagelScoringParameters.getBuilder(
 								scenario.getConfig().planCalcScore(),
 								scenario.getConfig().planCalcScore().getScoringParameters( null ),
 								scenario.getConfig().scenario()).create());
-=======
-		this.currentIteration = Integer.MIN_VALUE;
-		this.defaultVTTS = (1.0 / 3600.) * this.scenario.getConfig().planCalcScore().getPerforming_utils_hr() + (1.0 / 3600.) * this.scenario.getConfig().planCalcScore().getTraveling_utils_hr() * (-1.0);
-		this.marginaSumScoringFunction = new MarginalSumScoringFunction(CharyparNagelScoringParameters.getBuilder(scenario.getConfig().planCalcScore(), scenario.getConfig().scenario()).create());
->>>>>>> 98b34d36
+
 	}
 
 	@Override
