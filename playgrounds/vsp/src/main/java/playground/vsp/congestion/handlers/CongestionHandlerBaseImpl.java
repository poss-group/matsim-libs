/* *********************************************************************** *
 * project: org.matsim.*
 *                                                                         *
 * *********************************************************************** *
 *                                                                         *
 * copyright       : (C) 2013 by the members listed in the COPYING,        *
 *                   LICENSE and WARRANTY file.                            *
 * email           : info at matsim dot org                                *
 *                                                                         *
 * *********************************************************************** *
 *                                                                         *
 *   This program is free software; you can redistribute it and/or modify  *
 *   it under the terms of the GNU General Public License as published by  *
 *   the Free Software Foundation; either version 2 of the License, or     *
 *   (at your option) any later version.                                   *
 *   See also COPYING, LICENSE and WARRANTY file                           *
 *                                                                         *
 * *********************************************************************** */

/**
 * 
 */
package playground.vsp.congestion.handlers;

import java.util.ArrayList;
import java.util.HashMap;
import java.util.Iterator;
import java.util.List;
import java.util.Map;

import org.apache.log4j.Logger;
import org.matsim.api.core.v01.Id;
import org.matsim.api.core.v01.Scenario;
import org.matsim.api.core.v01.TransportMode;
import org.matsim.api.core.v01.events.LinkEnterEvent;
import org.matsim.api.core.v01.events.LinkLeaveEvent;
import org.matsim.api.core.v01.events.PersonArrivalEvent;
import org.matsim.api.core.v01.events.PersonDepartureEvent;
import org.matsim.api.core.v01.events.PersonStuckEvent;
import org.matsim.api.core.v01.events.TransitDriverStartsEvent;
import org.matsim.api.core.v01.events.Wait2LinkEvent;
import org.matsim.api.core.v01.network.Link;
import org.matsim.api.core.v01.population.Person;
import org.matsim.core.api.experimental.events.EventsManager;
import org.matsim.vehicles.Vehicle;

import playground.vsp.congestion.AgentOnLinkInfo;
import playground.vsp.congestion.DelayInfo;
import playground.vsp.congestion.events.CongestionEvent;

/**
 * This class provides the basic functionality to calculate congestion effects which may be used for internalization.
 * One of the main tasks is to keep track of the queues on each link.
 *
 * 
 * @author ikaddoura
 *
 */
public class CongestionHandlerBaseImpl implements CongestionHandler {

	private final static Logger log = Logger.getLogger(CongestionHandlerBaseImpl.class);

	private final Scenario scenario;
	private final EventsManager events;
	private final List<Id<Vehicle>> ptVehicleIDs = new ArrayList<Id<Vehicle>>();
	private final Map<Id<Link>, LinkCongestionInfo> linkId2congestionInfo = new HashMap<Id<Link>, LinkCongestionInfo>();

	private double delayNotInternalized_roundingErrors = 0.;
	private double totalInternalizedDelay = 0.;

	private Map<Id<Vehicle>, Id<Person>> vehicleId2personId = new HashMap<>() ;

	CongestionHandlerBaseImpl(EventsManager events, Scenario scenario) {
		this.scenario = scenario;
		this.events = events;

		if (this.scenario.getNetwork().getCapacityPeriod() != 3600.) {
			log.warn("Capacity period is other than 3600.");
		}

		if ( this.scenario.getConfig().parallelEventHandling().getNumberOfThreads()!= null) {
			log.warn("Parallel event handling is not tested. It should not work properly.");
		}

		if (this.scenario.getConfig().qsim().getFlowCapFactor() != 1.0) {
			log.warn("Flow capacity factor unequal 1.0 is not tested.");
		}

		if (this.scenario.getConfig().qsim().getStorageCapFactor() != 1.0) {
			log.warn("Storage capacity factor unequal 1.0 is not tested.");
		}

		if (this.scenario.getConfig().transit().isUseTransit()) {
			log.warn("Mixed traffic (simulated public transport) is not tested. Vehicles may have different effective cell sizes than 7.5 meters.");
		}

	}

	@Override
	public final void reset(int iteration) {
		this.linkId2congestionInfo.clear();
		this.ptVehicleIDs.clear();

		this.delayNotInternalized_roundingErrors = 0.;
		this.totalInternalizedDelay = 0.;
	}

	@Override
	public final void handleEvent(TransitDriverStartsEvent event) {
		if (!this.ptVehicleIDs.contains(event.getVehicleId())){
			this.ptVehicleIDs.add(event.getVehicleId());
		}
	}

	@Override
	public final void handleEvent(PersonStuckEvent event) {
		log.warn("An agent is stucking. No garantee for right calculation of external congestion effects: " + event.toString());
	}

	@Override
	public final void handleEvent( Wait2LinkEvent event ) {
		this.vehicleId2personId.put( event.getVehicleId(), event.getPersonId() ) ;
	}

	@Override
	public final void handleEvent(PersonDepartureEvent event) {
		if (event.getLegMode().toString().equals(TransportMode.car.toString())){ // car!
			LinkCongestionInfo linkInfo = CongestionUtils.getOrCreateLinkInfo( event.getLinkId(), linkId2congestionInfo, scenario ) ;

			// yy it should be possible to eventually get rid of the following two lines and only use agent(OnLink)Info. kai, sep'15
			linkInfo.getPersonId2freeSpeedLeaveTime().put(event.getPersonId(), event.getTime() + 1);
			linkInfo.getPersonId2linkEnterTime().put(event.getPersonId(), event.getTime());

			AgentOnLinkInfo agentInfo = new AgentOnLinkInfo.Builder().setAgentId( event.getPersonId() )
					.setLinkId( event.getLinkId() ).setEnterTime( event.getTime() ).setFreeSpeedLeaveTime( event.getTime()+1. ).build();
			linkInfo.getAgentsOnLink().put( event.getPersonId(), agentInfo ) ;
		}
	}

	@Override
	public final void handleEvent(LinkEnterEvent event) {
		if (this.ptVehicleIDs.contains(event.getVehicleId())){
			log.warn("Public transport mode. Mixed traffic is not tested.");
		} else { // car! 
			LinkCongestionInfo linkInfo = CongestionUtils.getOrCreateLinkInfo( event.getLinkId(), linkId2congestionInfo, scenario ) ;

			// yy it should be possible to eventually get rid of the following two lines and only use agent(OnLink)Info. kai, sep'15
			linkInfo.getPersonId2freeSpeedLeaveTime().put(Id.createPersonId(event.getVehicleId()), event.getTime() + linkInfo.getFreeTravelTime() + 1.0);
			linkInfo.getPersonId2linkEnterTime().put(Id.createPersonId(event.getVehicleId()), event.getTime());

			AgentOnLinkInfo agentInfo = new AgentOnLinkInfo.Builder().setAgentId( event.getPersonId() ).setLinkId( event.getLinkId() )
					.setEnterTime( event.getTime() ).setFreeSpeedLeaveTime( event.getTime()+linkInfo.getFreeTravelTime()+1. ).build();
			linkInfo.getAgentsOnLink().put( event.getPersonId(), agentInfo ) ;
		}
	}

	@Override
	public final void handleEvent(LinkLeaveEvent event) {
		throw new RuntimeException("Not implemented. Aborting...");
		// the following should be moved to different versions
		
		// yy My preference would be if we found a solution where the basic bookkeeping (e.g. update flow and
		// delay queues) is done here.  However, delegation does not allow to have custom code in between 
		// standard code (as was the case before with calculateCongestion).  We need to consider if it is possible to 
		// rather have the standard code in one go and embed it in the delegated class.  In the sense of
		// class MyCongestionHandlerImpl {
		//    ... handleEvent( LinkLeaveEvent event ) {
		//             ... // custom code
		//             delegate.handleEvent( event ) ;
		//             ... // more custom code
		//    ...
	}

	@Override
	public final void handleEvent( PersonArrivalEvent event ) {
		LinkCongestionInfo linkInfo = CongestionUtils.getOrCreateLinkInfo( event.getLinkId(), linkId2congestionInfo, scenario) ;
		linkInfo.getAgentsOnLink().remove( event.getPersonId() ) ;
	}

<<<<<<< HEAD
	public final static void updateFlowAndDelayQueues(double time, DelayInfo delayInfo, LinkCongestionInfo linkInfo) {
=======
	final static void updateFlowAndDelayQueues(double time, DelayInfo delayInfo, LinkCongestionInfo linkInfo) {
		
		// TODO: Shift everything that is related to the delay queue to V4. I don't need this in V3. ihab, sep'15
>>>>>>> 13a02240
		if ( linkInfo.getDelayQueue().isEmpty() ) {
			// queue is already empty; nothing to do
		} else {
			double delay = time - delayInfo.freeSpeedLeaveTime ;
			if ( delay < 0 ) {
				linkInfo.getDelayQueue().clear() ;
			}
		}
		
		if (linkInfo.getFlowQueue().isEmpty() ) {
			// queue is already empty; nothing to do
		} else {
			double earliestLeaveTime = linkInfo.getLastLeaveEvent().getTime() + linkInfo.getMarginalDelayPerLeavingVehicle_sec();
			if ( time > earliestLeaveTime + 1.) { 
				// bottleneck is not active anymore.

				// bottleneck no longer active. However, first check for combination of flow and storage delay:
				DelayInfo agentAheadDelayInfo = linkInfo.getFlowQueue().getLast() ;
				double freeSpeedLeaveTimeGap = delayInfo.freeSpeedLeaveTime - agentAheadDelayInfo.freeSpeedLeaveTime ; 
				/* The following is to catch the possibility of agent getting delayed due to flow capacity and storage
				 * capacity respectively.
				 */
				if(freeSpeedLeaveTimeGap < linkInfo.getMarginalDelayPerLeavingVehicle_sec()){
					// Though bottleneck is not active, last leaving agent is causing delay.
				} else {
					linkInfo.getFlowQueue().clear();
				}
				// yy this is what I think we would have to accept if we wanted to bring V3 and V4 under the same umbrella.
				// It would, as I discussed via skype with Ihab, probably change the old result, hopefully only slightly.
				// On second thought, however, this is not so obvious.  The Amit case (first flow then storage delayed)
				// is important, but the above condition would also move cases into the flow queue where the origin
				// of the problem clearly is somewhere else. kai, sep'15
			}
		}

	}

	/**
	 * @param now time at which affected agent is delayed
	 * @param linkId link at which affected agent is delayed
	 * @param affectedAgentDelayInfo delayInfo of affected agent to get free speed link leave time and person id
	 * @param remainingDelay at this step, it is delay of the affected agent
	 * @return the remaining uncharged delay
	 * <p>
	 * Charging the agents that are in the flow queue.
	 */
	final double computeFlowCongestionAndReturnStorageDelay(double now, Id<Link> linkId, DelayInfo affectedAgentDelayInfo, double remainingDelay) {		

		LinkCongestionInfo linkInfo = this.linkId2congestionInfo.get( linkId );

		for (Iterator<DelayInfo> it = linkInfo.getFlowQueue().descendingIterator() ; remainingDelay > 0.0 && it.hasNext() ; ) {
			// Get the agent 'ahead' from the flow queue. The agents 'ahead' are considered as causing agents.
			DelayInfo causingAgentDelayInfo = it.next() ;

			double allocatedDelay = Math.min(linkInfo.getMarginalDelayPerLeavingVehicle_sec(), remainingDelay);

			CongestionEvent congestionEvent = new CongestionEvent(now, "flowAndStorageCapacity", causingAgentDelayInfo.personId, 
					affectedAgentDelayInfo.personId, allocatedDelay, linkId, causingAgentDelayInfo.linkEnterTime );
			this.events.processEvent(congestionEvent); 

			this.totalInternalizedDelay += allocatedDelay ;

			remainingDelay = remainingDelay - allocatedDelay;

		}

		if(remainingDelay > 0. && remainingDelay <=1 ){
			// The remaining delay of up to 1 sec may result from rounding errors. The delay caused by the flow capacity sometimes varies by 1 sec.
			// Setting the remaining delay to 0 sec.
			this.delayNotInternalized_roundingErrors += remainingDelay;
			remainingDelay = 0.;
		}

		return remainingDelay;
	}

	public double getDelayNotInternalized_roundingErrors() {
		return delayNotInternalized_roundingErrors;
	}

	public void addToDelayNotInternalized_roundingErrors( double val) {
		this.delayNotInternalized_roundingErrors += val;
	}

	@Override
	public double getTotalInternalizedDelay() {
		return totalInternalizedDelay;
	}

	public void addToTotalInternalizedDelay(double val) {
		this.totalInternalizedDelay += val;
	}

	final Map<Id<Link>, LinkCongestionInfo> getLinkId2congestionInfo() {
		return linkId2congestionInfo;
	}

	final Scenario getScenario() {
		return this.scenario ;
	}

	public List<Id<Vehicle>> getPtVehicleIDs() {
		return ptVehicleIDs;
	}

	public Map<Id<Vehicle>, Id<Person>> getVehicleId2personId() {
		return vehicleId2personId;
	}

	@Override
	public void calculateCongestion(LinkLeaveEvent event, DelayInfo delayInfo) {
		throw new RuntimeException("not implemented") ;
	}

	@Override
	public double getTotalDelay() {
		throw new RuntimeException("not implemented") ;
	}

	@Override
	public double getTotalRoundingErrorDelay() {
		throw new RuntimeException("not implemented") ;
	}

	@Override
	public void writeCongestionStats(String fileName) {
		throw new RuntimeException("not implemented") ;
	}


}<|MERGE_RESOLUTION|>--- conflicted
+++ resolved
@@ -177,13 +177,11 @@
 		linkInfo.getAgentsOnLink().remove( event.getPersonId() ) ;
 	}
 
-<<<<<<< HEAD
 	public final static void updateFlowAndDelayQueues(double time, DelayInfo delayInfo, LinkCongestionInfo linkInfo) {
-=======
-	final static void updateFlowAndDelayQueues(double time, DelayInfo delayInfo, LinkCongestionInfo linkInfo) {
-		
 		// TODO: Shift everything that is related to the delay queue to V4. I don't need this in V3. ihab, sep'15
->>>>>>> 13a02240
+	        // yy I don't think that the delay queue is even needed by V4.  It is probably needed
+	        // for the "Nagel" approach only. kai, sep'15
+
 		if ( linkInfo.getDelayQueue().isEmpty() ) {
 			// queue is already empty; nothing to do
 		} else {
