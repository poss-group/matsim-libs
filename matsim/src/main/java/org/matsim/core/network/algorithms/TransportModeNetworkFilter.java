--- conflicted
+++ resolved
@@ -1,121 +1,110 @@
-/* *********************************************************************** *
- * project: org.matsim.*
- *                                                                         *
- * *********************************************************************** *
- *                                                                         *
- * copyright       : (C) 2010 by the members listed in the COPYING,        *
- *                   LICENSE and WARRANTY file.                            *
- * email           : info at matsim dot org                                *
- *                                                                         *
- * *********************************************************************** *
- *                                                                         *
- *   This program is free software; you can redistribute it and/or modify  *
- *   it under the terms of the GNU General Public License as published by  *
- *   the Free Software Foundation; either version 2 of the License, or     *
- *   (at your option) any later version.                                   *
- *   See also COPYING, LICENSE and WARRANTY file                           *
- *                                                                         *
- * *********************************************************************** */
-
-package org.matsim.core.network.algorithms;
-
-import java.util.HashSet;
-import java.util.Map;
-import java.util.Set;
-
-import org.matsim.api.core.v01.Id;
-import org.matsim.api.core.v01.network.Link;
-import org.matsim.api.core.v01.network.Network;
-import org.matsim.api.core.v01.network.NetworkFactory;
-import org.matsim.api.core.v01.network.Node;
-import org.matsim.core.network.NetworkUtils;
-import org.matsim.utils.objectattributes.attributable.AttributesUtils;
-
-/**
- * This class extracts a subnetwork from a given network containing only
- * those links where at least one of the given transport modes are allowed.
- * The resulting network will not contain any links where none of the
- * specified transport modes are allowed. In addition, all links in the
- * resulting network will have at most those modes specified for the
- * extraction, additional modes are removed from the allowed set for each
- * link.<br />
- * This class makes no guarantee that the resulting network is strongly
- * connected, not even when the input network was strongly connected.
- *
- * @author mrieser
- */
-public final class TransportModeNetworkFilter {
-
-	private final Network fullNetwork;
-
-	public TransportModeNetworkFilter(final Network fullNetwork) {
-		this.fullNetwork = fullNetwork;
-	}
-
-	/**
-	 * Extracts a subnetwork containing only links with the specified modes.
-	 * 
-	 * I had to extend this method in order to keep the nodes in the same order as in
-	 * the input network. Otherwise, some router tests failed since for some from-to-pairs,
-	 * multiple routes with the same costs were found. In that case, the outcome depends
-	 * on the order of the nodes and links in the network. This problem might occur also
-	 * in other places, therefore, I fixed it here.
-	 * cdobler, sep'17
-	 *
-	 * @param subNetwork the network object where to store the extracted subnetwork
-	 * @param extractModes set of modes that should be contained in the subnetwork
-	 */
-	public void filter(final Network subNetwork, final Set<String> extractModes) {	
-		NetworkFactory factory = subNetwork.getFactory();
-
-		// first, clone all nodes to ensure their order is not changed
-		for (Node node : this.fullNetwork.getNodes().values()) {
-			Node newNode = factory.createNode(node.getId(), node.getCoord());
-<<<<<<< HEAD
-			for (String key : node.getAttributes().getKeys())
-				newNode.getAttributes().putAttribute(key, newNode.getAttributes().getAttribute(key));
-=======
-			AttributesUtils.copyAttributesFromTo(node, newNode);
->>>>>>> 8b6e6070
-			subNetwork.addNode(newNode);
-		}
-
-		// second, create clones of the links allowing the extracted modes
-		Set<Id<Node>> nodesToInclude = new HashSet<>();
-		for (Link link : this.fullNetwork.getLinks().values()) {
-			Set<String> intersection = new HashSet<>(extractModes);
-			intersection.retainAll(link.getAllowedModes());
-			if (intersection.size() > 0) {
-				Id<Node> fromId = link.getFromNode().getId();
-				Id<Node> toId = link.getToNode().getId();
-				Node fromNode2 = subNetwork.getNodes().get(fromId);
-				Node toNode2 = subNetwork.getNodes().get(toId);
-				nodesToInclude.add(fromId);
-				nodesToInclude.add(toId);
-
-				Link link2 = factory.createLink(link.getId(), fromNode2, toNode2);
-				link2.setAllowedModes(intersection);
-				link2.setCapacity(link.getCapacity());
-				link2.setFreespeed(link.getFreespeed());
-				link2.setLength(link.getLength());
-				link2.setNumberOfLanes(link.getNumberOfLanes());
-<<<<<<< HEAD
-				NetworkUtils.setType( ((Link) link2), NetworkUtils.getType(((Link) link)));
-				for (String key : link.getAttributes().getKeys())
-					link2.getAttributes().putAttribute(key, link.getAttributes().getAttribute(key));
-=======
-				NetworkUtils.setType(link2, NetworkUtils.getType(link));
-				AttributesUtils.copyAttributesFromTo(link, link2);
->>>>>>> 8b6e6070
-				subNetwork.addLink(link2);
-			}
-		}
-		
-		// third, remove all nodes that are not used by the valid links
-		Set<Id<Node>> nodesToRemove = new HashSet<>();
-		for (Node node : this.fullNetwork.getNodes().values()) {
-			if (!nodesToInclude.contains(node.getId())) nodesToRemove.add(node.getId());
-		}
-		for (Id<Node> nodeId : nodesToRemove) subNetwork.removeNode(nodeId);
-	}
+/* *********************************************************************** *
+ * project: org.matsim.*
+ *                                                                         *
+ * *********************************************************************** *
+ *                                                                         *
+ * copyright       : (C) 2010 by the members listed in the COPYING,        *
+ *                   LICENSE and WARRANTY file.                            *
+ * email           : info at matsim dot org                                *
+ *                                                                         *
+ * *********************************************************************** *
+ *                                                                         *
+ *   This program is free software; you can redistribute it and/or modify  *
+ *   it under the terms of the GNU General Public License as published by  *
+ *   the Free Software Foundation; either version 2 of the License, or     *
+ *   (at your option) any later version.                                   *
+ *   See also COPYING, LICENSE and WARRANTY file                           *
+ *                                                                         *
+ * *********************************************************************** */
+
+package org.matsim.core.network.algorithms;
+
+import java.util.HashSet;
+import java.util.Map;
+import java.util.Set;
+
+import org.matsim.api.core.v01.Id;
+import org.matsim.api.core.v01.network.Link;
+import org.matsim.api.core.v01.network.Network;
+import org.matsim.api.core.v01.network.NetworkFactory;
+import org.matsim.api.core.v01.network.Node;
+import org.matsim.core.network.NetworkUtils;
+import org.matsim.utils.objectattributes.attributable.AttributesUtils;
+
+/**
+ * This class extracts a subnetwork from a given network containing only
+ * those links where at least one of the given transport modes are allowed.
+ * The resulting network will not contain any links where none of the
+ * specified transport modes are allowed. In addition, all links in the
+ * resulting network will have at most those modes specified for the
+ * extraction, additional modes are removed from the allowed set for each
+ * link.<br />
+ * This class makes no guarantee that the resulting network is strongly
+ * connected, not even when the input network was strongly connected.
+ *
+ * @author mrieser
+ */
+public final class TransportModeNetworkFilter {
+
+	private final Network fullNetwork;
+
+	public TransportModeNetworkFilter(final Network fullNetwork) {
+		this.fullNetwork = fullNetwork;
+	}
+
+	/**
+	 * Extracts a subnetwork containing only links with the specified modes.
+	 * 
+	 * I had to extend this method in order to keep the nodes in the same order as in
+	 * the input network. Otherwise, some router tests failed since for some from-to-pairs,
+	 * multiple routes with the same costs were found. In that case, the outcome depends
+	 * on the order of the nodes and links in the network. This problem might occur also
+	 * in other places, therefore, I fixed it here.
+	 * cdobler, sep'17
+	 *
+	 * @param subNetwork the network object where to store the extracted subnetwork
+	 * @param extractModes set of modes that should be contained in the subnetwork
+	 */
+	public void filter(final Network subNetwork, final Set<String> extractModes) {	
+		NetworkFactory factory = subNetwork.getFactory();
+		
+		// first, clone all nodes to ensure their order is not changed
+		for (Node node : this.fullNetwork.getNodes().values()) {
+			Node newNode = factory.createNode(node.getId(), node.getCoord());
+			AttributesUtils.copyAttributesFromTo(node, newNode);
+			subNetwork.addNode(newNode);
+		}
+		
+		// second, create clones of the links allowing the extracted modes
+		Set<Id<Node>> nodesToInclude = new HashSet<>();
+		for (Link link : this.fullNetwork.getLinks().values()) {
+			Set<String> intersection = new HashSet<>(extractModes);
+			intersection.retainAll(link.getAllowedModes());
+			if (intersection.size() > 0) {
+				Id<Node> fromId = link.getFromNode().getId();
+				Id<Node> toId = link.getToNode().getId();
+				Node fromNode2 = subNetwork.getNodes().get(fromId);
+				Node toNode2 = subNetwork.getNodes().get(toId);
+				nodesToInclude.add(fromId);
+				nodesToInclude.add(toId);
+
+				Link link2 = factory.createLink(link.getId(), fromNode2, toNode2);
+				link2.setAllowedModes(intersection);
+				link2.setCapacity(link.getCapacity());
+				link2.setFreespeed(link.getFreespeed());
+				link2.setLength(link.getLength());
+				link2.setNumberOfLanes(link.getNumberOfLanes());
+				NetworkUtils.setType(link2, NetworkUtils.getType(link));
+				AttributesUtils.copyAttributesFromTo(link, link2);
+				subNetwork.addLink(link2);
+			}
+		}
+		
+		// third, remove all nodes that are not used by the valid links
+		Set<Id<Node>> nodesToRemove = new HashSet<>();
+		for (Node node : this.fullNetwork.getNodes().values()) {
+			if (!nodesToInclude.contains(node.getId())) nodesToRemove.add(node.getId());
+		}
+		for (Id<Node> nodeId : nodesToRemove) subNetwork.removeNode(nodeId);
+	}
 }