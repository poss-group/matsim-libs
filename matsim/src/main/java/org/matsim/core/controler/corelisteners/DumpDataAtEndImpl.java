/* *********************************************************************** *
 * project: org.matsim.*
 * DumpDataAtEnd.java
 *                                                                         *
 * *********************************************************************** *
 *                                                                         *
 * copyright       : (C) 2009 by the members listed in the COPYING,        *
 *                   LICENSE and WARRANTY file.                            *
 * email           : info at matsim dot org                                *
 *                                                                         *
 * *********************************************************************** *
 *                                                                         *
 *   This program is free software; you can redistribute it and/or modify  *
 *   it under the terms of the GNU General Public License as published by  *
 *   the Free Software Foundation; either version 2 of the License, or     *
 *   (at your option) any later version.                                   *
 *   See also COPYING, LICENSE and WARRANTY file                           *
 *                                                                         *
 * *********************************************************************** */
package org.matsim.core.controler.corelisteners;

import com.google.inject.Inject;
import com.google.inject.Singleton;
import org.apache.log4j.Logger;
import org.matsim.api.core.v01.Scenario;
import org.matsim.api.core.v01.network.Link;
import org.matsim.api.core.v01.network.Network;
import org.matsim.api.core.v01.population.Population;
import org.matsim.api.core.v01.population.PopulationWriter;
import org.matsim.core.config.Config;
import org.matsim.core.config.ConfigWriter;
import org.matsim.core.config.groups.ControlerConfigGroup;
import org.matsim.core.config.groups.VspExperimentalConfigGroup;
import org.matsim.core.controler.Controler;
import org.matsim.core.controler.OutputDirectoryHierarchy;
import org.matsim.core.controler.events.ShutdownEvent;
import org.matsim.core.controler.listener.ShutdownListener;
import org.matsim.core.network.NetworkUtils;
import org.matsim.core.network.io.NetworkChangeEventsWriter;
import org.matsim.core.network.io.NetworkWriter;
import org.matsim.core.utils.geometry.CoordinateTransformation;
import org.matsim.core.utils.geometry.transformations.TransformationFactory;
import org.matsim.core.utils.io.UncheckedIOException;
import org.matsim.counts.Counts;
import org.matsim.counts.CountsWriter;
import org.matsim.facilities.ActivityFacilities;
import org.matsim.facilities.FacilitiesWriter;
import org.matsim.households.Households;
import org.matsim.households.HouseholdsWriterV10;
import org.matsim.lanes.Lanes;
import org.matsim.lanes.LanesWriter;
import org.matsim.pt.transitSchedule.api.Transit;
import org.matsim.pt.transitSchedule.api.TransitSchedule;
import org.matsim.pt.transitSchedule.api.TransitScheduleWriter;
import org.matsim.utils.objectattributes.AttributeConverter;
import org.matsim.vehicles.MatsimVehicleWriter;
import org.matsim.vehicles.VehicleUtils;
import org.matsim.vehicles.Vehicles;

import java.io.File;
import java.io.IOException;
import java.nio.file.Files;
import java.nio.file.StandardCopyOption;
import java.util.Collections;
import java.util.Map;

@Singleton
final class DumpDataAtEndImpl implements DumpDataAtEnd, ShutdownListener {
	private static final Logger log = Logger.getLogger( DumpDataAtEndImpl.class );

	@Inject
	private Config config;

	@Inject
	private ControlerConfigGroup controlerConfigGroup;

	@Inject
	private VspExperimentalConfigGroup vspConfig;

	@Inject
	private Network network;

	@Inject
	private Population population;

	@Inject
	private ActivityFacilities activityFacilities;

	@Inject
	private Vehicles vehicles;

	@Inject(optional = true)
	private TransitSchedule transitSchedule = null;

	@Inject(optional = true)
	@Transit
	private Vehicles transitVehicles = null;

	@Inject(optional = true)
	private Counts<Link> counts = null;

	@Inject
	private Households households;

	@Inject
	private Lanes lanes;

	@Inject
	private Scenario scenario;

	@Inject
	private OutputDirectoryHierarchy controlerIO;

	@Inject
	private Map<Class<?>,AttributeConverter<?>> attributeConverters = Collections.emptyMap();

	@Override
	public void notifyShutdown(ShutdownEvent event) {
		if ( event.isUnexpected() ) {
			return ;
		}
		dumpPlans();
		dumpNetwork();
		dumpConfig();
		dumpFacilities();
		dumpNetworkChangeEvents();

		dumpTransitSchedule();
		dumpTransitVehicles();
		dumpVehicles();
		dumpHouseholds();
		dumpLanes();
		dumpCounts();

		if (!event.isUnexpected() && this.vspConfig.isWritingOutputEvents() && (this.controlerConfigGroup.getWriteEventsInterval()!=0)) {
			dumpOutputEvents();
		}
<<<<<<< HEAD
		dumpOutputTrips();
        dumpOutputLegs();
		dumpExperiencedPlans() ;
=======

		dumpExperiencedPlans();
>>>>>>> 705cd906
	}

	private void dumpOutputEvents() {
		for (ControlerConfigGroup.EventsFileFormat format : this.controlerConfigGroup.getEventsFileFormats()) {
			try {
				Controler.DefaultFiles file;
				switch (format) {
					case xml:
						file = Controler.DefaultFiles.events;
						break;
					case pb:
						file = Controler.DefaultFiles.eventsPb;
						break;
					case json:
						file = Controler.DefaultFiles.eventsJson;
						break;
					default:
						continue;
				}

				File toFile = new File(this.controlerIO.getOutputFilename(file));
				File fromFile = new File(this.controlerIO.getIterationFilename(this.controlerConfigGroup.getLastIteration(), file));
				try {
					Files.copy(fromFile.toPath(), toFile.toPath(), StandardCopyOption.REPLACE_EXISTING, StandardCopyOption.COPY_ATTRIBUTES);
				} catch (IOException e) {
					throw new UncheckedIOException(e);
				}
			} catch (Exception ee) {
				Logger.getLogger(this.getClass()).error("writing output events did not work; probably parameters were such that no events were "
						+ "generated in the final iteration");
			}

		}
	}

	private void dumpOutputTrips() {
		try {
			File toFile = new File(this.controlerIO.getOutputFilename(Controler.DefaultFiles.tripscsv));
			File fromFile = new File(this.controlerIO.getIterationFilename(this.controlerConfigGroup.getLastIteration(), Controler.DefaultFiles.tripscsv));
			try {
				Files.copy(fromFile.toPath(), toFile.toPath(), StandardCopyOption.REPLACE_EXISTING, StandardCopyOption.COPY_ATTRIBUTES);
			} catch (IOException e) {
				throw new UncheckedIOException(e);
			}
		} catch (Exception ee) {
			Logger.getLogger(this.getClass()).error("writing output trips did not work; probably parameters were such that no trips CSV were "
					+ "generated in the final iteration");
		}
	}

    private void dumpOutputLegs() {
        try {
            File toFile = new File(this.controlerIO.getOutputFilename(Controler.DefaultFiles.legscsv));
            File fromFile = new File(this.controlerIO.getIterationFilename(this.controlerConfigGroup.getLastIteration(), Controler.DefaultFiles.legscsv));
            try {
                Files.copy(fromFile.toPath(), toFile.toPath(), StandardCopyOption.REPLACE_EXISTING, StandardCopyOption.COPY_ATTRIBUTES);
            } catch (IOException e) {
                throw new UncheckedIOException(e);
            }
        } catch (Exception ee) {
            Logger.getLogger(this.getClass()).error("writing output trips did not work; probably parameters were such that no trips CSV were "
                    + "generated in the final iteration");
        }
    }

	private void dumpExperiencedPlans() {
		if (this.config.planCalcScore().isWriteExperiencedPlans() ) {
			try {
				File toFile = new File(this.controlerIO.getOutputFilename(Controler.DefaultFiles.experiencedPlans));
				File fromFile = new File(this.controlerIO.getIterationFilename(this.controlerConfigGroup.getLastIteration(), Controler.DefaultFiles.experiencedPlans));
				try {
					Files.copy(fromFile.toPath(), toFile.toPath(),StandardCopyOption.REPLACE_EXISTING,StandardCopyOption.COPY_ATTRIBUTES);
				} catch (IOException e) {
					throw new UncheckedIOException(e);
				}
			} catch ( Exception ee ) {
				Logger.getLogger(this.getClass()).error("writing output experienced plans did not work; probably parameters were such that they "
						+ "were not generated in the final iteration", ee);
			}
		}
	}

	private void dumpCounts() {
		try {
			if (this.counts != null ) {
				final String inputCRS = this.config.counts().getInputCRS();
				final String internalCRS = this.config.global().getCoordinateSystem();

				if ( inputCRS == null ) {
					new CountsWriter(this.counts).write(this.controlerIO.getOutputFilename(Controler.DefaultFiles.counts));
				}
				else {
					log.info( "re-projecting counts from "+internalCRS+" back to "+inputCRS+" for export" );

					final CoordinateTransformation transformation =
							TransformationFactory.getCoordinateTransformation(
									internalCRS,
									inputCRS );

					new CountsWriter( transformation , this.counts).write(this.controlerIO.getOutputFilename(Controler.DefaultFiles.counts));
				}
			}
		} catch ( Exception ee ) {
			log.error("Exception writing counts.", ee);
		}
	}

	private void dumpLanes() {
		try {
			if ( this.lanes!=null && !this.lanes.getLanesToLinkAssignments().isEmpty() ){
				new LanesWriter( this.lanes ).write( this.controlerIO.getOutputFilename( Controler.DefaultFiles.lanes ) );
			}
		} catch ( Exception ee ) {
			log.error("Exception writing lanes.", ee);
		}
	}

	private void dumpHouseholds() {
		try {
			new HouseholdsWriterV10(this.households).writeFile(this.controlerIO.getOutputFilename(Controler.DefaultFiles.households));
		} catch ( Exception ee ) {
			log.error("Exception writing households.", ee);
		}
	}

	private void dumpVehicles() {
		try {
			new MatsimVehicleWriter(this.vehicles).writeFile(this.controlerIO.getOutputFilename(Controler.DefaultFiles.vehicles));
			Vehicles allVehicles = VehicleUtils.getOrCreateAllvehicles( scenario );
			if ( allVehicles!=null && !allVehicles.getVehicleTypes().isEmpty() ){
				new MatsimVehicleWriter( allVehicles ).writeFile( this.controlerIO.getOutputFilename( Controler.DefaultFiles.allVehicles ) );
			}
		} catch ( Exception ee ) {
			log.error("Exception writing vehicles.", ee);
		}
	}

	private void dumpTransitVehicles() {
		try {
			if (this.transitVehicles != null ) {
				new MatsimVehicleWriter(this.transitVehicles).writeFile(this.controlerIO.getOutputFilename(Controler.DefaultFiles.transitVehicles));
			}
		} catch ( Exception ee ) {
			log.error("Exception writing transit vehicles.", ee);
		}
	}

	private void dumpTransitSchedule() {
		try {
			if (this.transitSchedule != null ) {
				final String inputCRS = this.config.transit().getInputScheduleCRS();
				final String internalCRS = this.config.global().getCoordinateSystem();

				new TransitScheduleWriter(this.transitSchedule).writeFile(this.controlerIO.getOutputFilename(Controler.DefaultFiles.transitSchedule));
			}
		} catch ( Exception ee ) {
			log.error("Exception writing transit schedule.", ee);
		}
	}

	private void dumpNetworkChangeEvents() {
		if (this.config.network().isTimeVariantNetwork()) {
			new NetworkChangeEventsWriter().write(this.controlerIO.getOutputFilename(Controler.DefaultFiles.changeEvents),
					NetworkUtils.getNetworkChangeEvents(this.network));
		}
	}

	private void dumpFacilities() {
		// dump facilities
		try {
			final String inputCRS = this.config.facilities().getInputCRS();
			final String internalCRS = this.config.global().getCoordinateSystem();

			new FacilitiesWriter(this.activityFacilities).write(this.controlerIO.getOutputFilename(Controler.DefaultFiles.facilities));
		} catch ( Exception ee ) {
			log.error("Exception writing facilities.", ee);
		}
	}

	private void dumpConfig() {
		// dump config
		new ConfigWriter(this.config).write(this.controlerIO.getOutputFilename(Controler.DefaultFiles.config, ControlerConfigGroup.CompressionType.none));
		new ConfigWriter(this.config, ConfigWriter.Verbosity.minimal).write(this.controlerIO.getOutputFilename(Controler.DefaultFiles.configReduced, ControlerConfigGroup.CompressionType.none));
	}

	private void dumpNetwork() {
		// dump network
		new NetworkWriter(this.network).write(this.controlerIO.getOutputFilename(Controler.DefaultFiles.network));
	}

	private void dumpPlans() {
		// dump plans

		final PopulationWriter writer = new PopulationWriter(this.population, this.network);
		writer.putAttributeConverters(this.attributeConverters);
		writer.write(this.controlerIO.getOutputFilename(Controler.DefaultFiles.population));
	}

}<|MERGE_RESOLUTION|>--- conflicted
+++ resolved
@@ -135,14 +135,10 @@
 		if (!event.isUnexpected() && this.vspConfig.isWritingOutputEvents() && (this.controlerConfigGroup.getWriteEventsInterval()!=0)) {
 			dumpOutputEvents();
 		}
-<<<<<<< HEAD
 		dumpOutputTrips();
         dumpOutputLegs();
 		dumpExperiencedPlans() ;
-=======
-
-		dumpExperiencedPlans();
->>>>>>> 705cd906
+
 	}
 
 	private void dumpOutputEvents() {
