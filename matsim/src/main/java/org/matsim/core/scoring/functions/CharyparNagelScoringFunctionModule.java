--- conflicted
+++ resolved
@@ -21,22 +21,19 @@
 
 import org.matsim.core.config.Config;
 import org.matsim.core.controler.AbstractModule;
+import org.matsim.core.scoring.ScoringFunctionFactory;
 
 public class CharyparNagelScoringFunctionModule extends AbstractModule {
     @Override
     public void install() {
-<<<<<<< HEAD
 	    Config config = this.getConfig() ;
 	    if (config.planCalcScore().isUsingTravelDisutilityForScoring()) {
 	    	// bindScoringFunctionFactory().to(CharyparNagelScoringFunctionWithDisutilityFactory.class);
 	    	bindScoringFunctionFactory().toInstance(new CharyparNagelScoringFunctionWithDisutilityFactory());
 //		    throw new RuntimeException("make sure that linkenter/leave events are passed on") ;
 	    } else {
-		    bindScoringFunctionFactory().to(CharyparNagelScoringFunctionFactory.class);
+		    bind(ScoringFunctionFactory.class).to(CharyparNagelScoringFunctionFactory.class);
 	    }
-=======
-        bind(ScoringFunctionFactory.class).to(CharyparNagelScoringFunctionFactory.class);
->>>>>>> 047e738f
         bind(ScoringParametersForPerson.class).to(SubpopulationScoringParameters.class);
     }
 }