/* *********************************************************************** *
 * project: org.matsim.*
 *                                                                         *
 * *********************************************************************** *
 *                                                                         *
 * copyright       : (C) 2011 by the members listed in the COPYING,        *
 *                   LICENSE and WARRANTY file.                            *
 * email           : info at matsim dot org                                *
 *                                                                         *
 * *********************************************************************** *
 *                                                                         *
 *   This program is free software; you can redistribute it and/or modify  *
 *   it under the terms of the GNU General Public License as published by  *
 *   the Free Software Foundation; either version 2 of the License, or     *
 *   (at your option) any later version.                                   *
 *   See also COPYING, LICENSE and WARRANTY file                           *
 *                                                                         *
 * *********************************************************************** */

package org.matsim.core.scoring;

import java.util.ArrayList;
import java.util.HashMap;
import java.util.List;
import java.util.Map;

import org.matsim.api.core.v01.Id;
import org.matsim.api.core.v01.Scenario;
import org.matsim.api.core.v01.events.LinkEnterEvent;
import org.matsim.api.core.v01.events.LinkLeaveEvent;
import org.matsim.api.core.v01.events.PersonArrivalEvent;
import org.matsim.api.core.v01.events.PersonDepartureEvent;
import org.matsim.api.core.v01.events.PersonEntersVehicleEvent;
import org.matsim.api.core.v01.events.TransitDriverStartsEvent;
import org.matsim.api.core.v01.events.VehicleLeavesTrafficEvent;
import org.matsim.api.core.v01.events.VehicleEntersTrafficEvent;
import org.matsim.api.core.v01.events.handler.LinkEnterEventHandler;
import org.matsim.api.core.v01.events.handler.LinkLeaveEventHandler;
import org.matsim.api.core.v01.events.handler.PersonArrivalEventHandler;
import org.matsim.api.core.v01.events.handler.PersonDepartureEventHandler;
import org.matsim.api.core.v01.events.handler.PersonEntersVehicleEventHandler;
import org.matsim.api.core.v01.events.handler.TransitDriverStartsEventHandler;
import org.matsim.api.core.v01.events.handler.VehicleLeavesTrafficEventHandler;
import org.matsim.api.core.v01.events.handler.VehicleEntersTrafficEventHandler;
import org.matsim.api.core.v01.network.Link;
import org.matsim.api.core.v01.network.Network;
import org.matsim.api.core.v01.population.Leg;
import org.matsim.api.core.v01.population.Person;
import org.matsim.api.core.v01.population.Route;
import org.matsim.core.api.experimental.events.TeleportationArrivalEvent;
import org.matsim.core.api.experimental.events.VehicleArrivesAtFacilityEvent;
import org.matsim.core.api.experimental.events.handler.TeleportationArrivalEventHandler;
import org.matsim.core.api.experimental.events.handler.VehicleArrivesAtFacilityEventHandler;
import org.matsim.core.events.algorithms.Vehicle2DriverEventHandler;
import org.matsim.core.population.LegImpl;
import org.matsim.core.population.routes.GenericRouteImpl;
import org.matsim.core.population.routes.NetworkRoute;
import org.matsim.core.population.routes.RouteUtils;
import org.matsim.pt.routes.ExperimentalTransitRoute;
import org.matsim.pt.transitSchedule.api.TransitLine;
import org.matsim.pt.transitSchedule.api.TransitRoute;
import org.matsim.pt.transitSchedule.api.TransitSchedule;
import org.matsim.pt.transitSchedule.api.TransitStopFacility;
import org.matsim.vehicles.Vehicle;

import javax.inject.Inject;


/**
 * 
 * Converts a stream of Events into a stream of Legs. Passes Legs to a single LegHandler which must be registered with this class.
 * Mainly intended for scoring, but can be used for any kind of Leg related statistics. Essentially, it allows you to read
 * Legs from the simulation like you would read Legs from Plans, except that the Plan does not even need to exist.
 * 
 * Note that the instances of Leg passed to the LegHandler will never be identical to those in the Scenario! Even
 * in a "no-op" simulation which only reproduces the Plan, new instances will be created. So if you attach your own data
 * to the Legs in the Scenario, that's your own lookout.
 * 
 * @author michaz
 *
 */
public final class EventsToLegs implements PersonDepartureEventHandler, PersonArrivalEventHandler, LinkLeaveEventHandler, LinkEnterEventHandler, 
TeleportationArrivalEventHandler, TransitDriverStartsEventHandler, PersonEntersVehicleEventHandler, VehicleArrivesAtFacilityEventHandler, VehicleEntersTrafficEventHandler, VehicleLeavesTrafficEventHandler {
	
	private Vehicle2DriverEventHandler delegate = new Vehicle2DriverEventHandler();
	
	private class PendingTransitTravel {

		final Id<Vehicle> vehicleId;
		final Id<TransitStopFacility> accessStop;

		public PendingTransitTravel(Id<Vehicle> vehicleId, Id<TransitStopFacility> accessStop) {
			this.vehicleId = vehicleId;
			this.accessStop = accessStop;
		}

	}

	private class LineAndRoute {

		final Id<TransitLine> transitLineId;
		final Id<TransitRoute> transitRouteId;
		final Id<Person> driverId;
		Id<TransitStopFacility> lastFacilityId;

		LineAndRoute(Id<TransitLine> transitLineId, Id<TransitRoute> transitRouteId, Id<Person> driverId) {
			this.transitLineId = transitLineId;
			this.transitRouteId = transitRouteId;
            this.driverId = driverId;
		}
		
	}

	public interface LegHandler {
	    void handleLeg(Id<Person> agentId, Leg leg);
	}

	private Network network;
	private TransitSchedule transitSchedule;
	private Map<Id<Person>, LegImpl> legs = new HashMap<>();
	private Map<Id<Person>, List<Id<Link>>> experiencedRoutes = new HashMap<>();
	private Map<Id<Person>, TeleportationArrivalEvent> routelessTravels = new HashMap<>();
	private Map<Id<Person>, PendingTransitTravel> transitTravels = new HashMap<>();
	private Map<Id<Vehicle>, LineAndRoute> transitVehicle2currentRoute = new HashMap<>();
	private LegHandler legHandler;
<<<<<<< HEAD
	
=======

	@Inject
	EventsToLegs(Network network, TransitSchedule transitSchedule) {
		this.network = network;
		this.transitSchedule = transitSchedule;
	}

>>>>>>> 83d3427a
	public EventsToLegs(Scenario scenario) {
		this.network = scenario.getNetwork();
		this.transitSchedule = scenario.getTransitSchedule();
	}

	@Override
	public void handleEvent(PersonDepartureEvent event) {
	    LegImpl leg = new LegImpl(event.getLegMode());
	    leg.setDepartureTime(event.getTime());
	    legs.put(event.getPersonId(), leg);
	    
	    List<Id<Link>> route = new ArrayList<>();
	    route.add(event.getLinkId());
	    experiencedRoutes.put(event.getPersonId(), route);
	}

	@Override
	public void handleEvent(VehicleArrivesAtFacilityEvent event) {
		LineAndRoute lineAndRoute = transitVehicle2currentRoute.get(event.getVehicleId());
		if (lineAndRoute != null) {
			lineAndRoute.lastFacilityId = event.getFacilityId();
		}
	}
	
	@Override
	public void handleEvent(PersonEntersVehicleEvent event) {
		LineAndRoute lineAndRoute = transitVehicle2currentRoute.get(event.getVehicleId());
		if (lineAndRoute != null
                && !event.getPersonId().equals(lineAndRoute.driverId)) { // transit drivers are not considered to travel by transit
			transitTravels.put(event.getPersonId(), new PendingTransitTravel(event.getVehicleId(), lineAndRoute.lastFacilityId));
		}
	}

	@Override
	public void handleEvent(LinkLeaveEvent event) {
	
	}

	@Override
    public void handleEvent(LinkEnterEvent event) {
		List<Id<Link>> route = experiencedRoutes.get(delegate.getDriverOfVehicle(event.getVehicleId()));
	    route.add(event.getLinkId());
    }

    @Override
    public void handleEvent(TeleportationArrivalEvent travelEvent) {
        routelessTravels.put(travelEvent.getPersonId(), travelEvent);
    }

	@Override
	public void handleEvent(PersonArrivalEvent event) {
	    LegImpl leg = legs.get(event.getPersonId());
	    leg.setArrivalTime(event.getTime());
	    double travelTime = leg.getArrivalTime() - leg.getDepartureTime();
	    leg.setTravelTime(travelTime);
	    List<Id<Link>> experiencedRoute = experiencedRoutes.get(event.getPersonId());
	    assert experiencedRoute.size() >= 1;
	    PendingTransitTravel pendingTransitTravel;
	    if (experiencedRoute != null && experiencedRoute.size() > 1) {
	        NetworkRoute networkRoute = RouteUtils.createNetworkRoute(experiencedRoute, null);
	        networkRoute.setTravelTime(travelTime);

	        networkRoute.setDistance(RouteUtils.calcDistance(networkRoute, network));
	        // TODO MATSIM-227: replace the above by taking distance from List<Id<Link>> experiencedRoute (minus first/last link)
	        // and add manually distance on first/last link.  Newly based on VehicleEnters/LeavesTrafficEvents, which should (newly)
	        // contain this information.  kai/mz, sep'15
	        
	        leg.setRoute(networkRoute);
	    } else if ((pendingTransitTravel = transitTravels.remove(event.getPersonId())) != null) {
	    	LineAndRoute lineAndRoute = transitVehicle2currentRoute.get(pendingTransitTravel.vehicleId);
			TransitLine line = transitSchedule.getTransitLines().get(lineAndRoute.transitLineId);
			ExperimentalTransitRoute experimentalTransitRoute = new ExperimentalTransitRoute(
					transitSchedule.getFacilities().get(pendingTransitTravel.accessStop),
					line, 
					line.getRoutes().get(lineAndRoute.transitRouteId),
					transitSchedule.getFacilities().get(lineAndRoute.lastFacilityId));
			experimentalTransitRoute.setTravelTime(travelTime);
			experimentalTransitRoute.setDistance(RouteUtils.calcDistance(experimentalTransitRoute, transitSchedule, network));
			leg.setRoute(experimentalTransitRoute);
	    } else {
	    	TeleportationArrivalEvent travelEvent = routelessTravels.remove(event.getPersonId());
	    	Route genericRoute = new GenericRouteImpl(experiencedRoute.get(0), event.getLinkId());
	    	genericRoute.setTravelTime(travelTime);
	        if (travelEvent != null) {
	            genericRoute.setDistance(travelEvent.getDistance());
	        } else {
	            genericRoute.setDistance(0.0);
	        }
	        leg.setRoute(genericRoute);
	    }
	    legHandler.handleLeg(event.getPersonId(), leg);
	}

	@Override
	public void handleEvent(TransitDriverStartsEvent event) {
		LineAndRoute lineAndRoute = new LineAndRoute(event.getTransitLineId(), event.getTransitRouteId(), event.getDriverId());
		transitVehicle2currentRoute.put(event.getVehicleId(), lineAndRoute);
	}

	@Override
	public void reset(int iteration) {
	    legs.clear();
	    experiencedRoutes.clear();
	    
	    delegate.reset(iteration);
	}

	public void setLegHandler(LegHandler legHandler) {
	    this.legHandler = legHandler;
	}

	@Override
	public void handleEvent(VehicleEntersTrafficEvent event) {
		delegate.handleEvent(event);
	}

	@Override
	public void handleEvent(VehicleLeavesTrafficEvent event) {
		delegate.handleEvent(event);
	}

}<|MERGE_RESOLUTION|>--- conflicted
+++ resolved
@@ -123,9 +123,7 @@
 	private Map<Id<Person>, PendingTransitTravel> transitTravels = new HashMap<>();
 	private Map<Id<Vehicle>, LineAndRoute> transitVehicle2currentRoute = new HashMap<>();
 	private LegHandler legHandler;
-<<<<<<< HEAD
-	
-=======
+	
 
 	@Inject
 	EventsToLegs(Network network, TransitSchedule transitSchedule) {
@@ -133,7 +131,6 @@
 		this.transitSchedule = transitSchedule;
 	}
 
->>>>>>> 83d3427a
 	public EventsToLegs(Scenario scenario) {
 		this.network = scenario.getNetwork();
 		this.transitSchedule = scenario.getTransitSchedule();
