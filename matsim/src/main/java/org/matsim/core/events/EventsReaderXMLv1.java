/* *********************************************************************** *
 * project: org.matsim.*
 * EventsReaderXMLv1.java
 *                                                                         *
 * *********************************************************************** *
 *                                                                         *
 * copyright       : (C) 2007, 2008 by the members listed in the COPYING,  *
 *                   LICENSE and WARRANTY file.                            *
 * email           : info at matsim dot org                                *
 *                                                                         *
 * *********************************************************************** *
 *                                                                         *
 *   This program is free software; you can redistribute it and/or modify  *
 *   it under the terms of the GNU General Public License as published by  *
 *   the Free Software Foundation; either version 2 of the License, or     *
 *   (at your option) any later version.                                   *
 *   See also COPYING, LICENSE and WARRANTY file                           *
 *                                                                         *
 * *********************************************************************** */

package org.matsim.core.events;

import org.matsim.api.core.v01.Coord;
import org.matsim.api.core.v01.Id;
import org.matsim.api.core.v01.events.ActivityEndEvent;
import org.matsim.api.core.v01.events.ActivityStartEvent;
import org.matsim.api.core.v01.events.Event;
import org.matsim.api.core.v01.events.GenericEvent;
import org.matsim.api.core.v01.events.HasFacilityId;
import org.matsim.api.core.v01.events.HasLinkId;
import org.matsim.api.core.v01.events.LinkEnterEvent;
import org.matsim.api.core.v01.events.LinkLeaveEvent;
import org.matsim.api.core.v01.events.PersonArrivalEvent;
import org.matsim.api.core.v01.events.PersonDepartureEvent;
import org.matsim.api.core.v01.events.PersonEntersVehicleEvent;
import org.matsim.api.core.v01.events.PersonLeavesVehicleEvent;
import org.matsim.api.core.v01.events.PersonMoneyEvent;
import org.matsim.api.core.v01.events.PersonStuckEvent;
import org.matsim.api.core.v01.events.TransitDriverStartsEvent;
import org.matsim.api.core.v01.events.VehicleAbortsEvent;
import org.matsim.api.core.v01.events.VehicleEntersTrafficEvent;
import org.matsim.api.core.v01.events.VehicleLeavesTrafficEvent;
import org.matsim.api.core.v01.network.Link;
import org.matsim.api.core.v01.population.Person;
import org.matsim.core.api.experimental.events.*;
import org.matsim.core.api.internal.HasPersonId;
import org.matsim.facilities.ActivityFacility;
import org.matsim.pt.transitSchedule.api.Departure;
import org.matsim.pt.transitSchedule.api.TransitLine;
import org.matsim.pt.transitSchedule.api.TransitRoute;
import org.matsim.pt.transitSchedule.api.TransitStopFacility;
import org.matsim.vehicles.Vehicle;
import org.xml.sax.Attributes;
import org.xml.sax.SAXException;

import java.util.HashMap;
import java.util.Map;
import java.util.Stack;
<<<<<<< HEAD

public final class EventsReaderXMLv1 extends MatsimXmlEventsParser {
=======
>>>>>>> 705cd906

public final class EventsReaderXMLv1 extends MatsimXmlEventsParser {

	static public final String EVENT = "event";

	private final EventsManager events;
	private final Map<String, MatsimEventsReader.CustomEventMapper> customEventMappers = new HashMap<>();

	public EventsReaderXMLv1(final EventsManager events) {
		this.events = events;
		this.setValidating(false);// events-files have no DTD, thus they cannot validate
	}
	@Override
	public void addCustomEventMapper(String eventType, MatsimEventsReader.CustomEventMapper cem) {
		customEventMappers.put(eventType, cem);
	}

	@Override
	public void startTag(final String name, final Attributes atts, final Stack<String> context) {
		if (EVENT.equals(name)) {
			startEvent(atts);
		}
	}

	@Override
	public void characters(char[] ch, int start, int length) throws SAXException {
		// ignore characters to prevent OutOfMemoryExceptions
		/* the events-file only contains empty tags with attributes,
		 * but without the dtd or schema, all whitespace between tags is handled
		 * by characters and added up by super.characters, consuming huge
		 * amount of memory when large events-files are read in.
		 */
	}

	@Override
	public void endTag(final String name, final String content, final Stack<String> context) {
	}

	private void startEvent(final Attributes atts) {
		double time = Double.parseDouble(atts.getValue("time"));
		String eventType = atts.getValue("type");

		// === material related to wait2link below here ===
		if (LinkLeaveEvent.EVENT_TYPE.equals(eventType)) {
			this.events.processEvent(new LinkLeaveEvent(time, 
					Id.create(atts.getValue(LinkLeaveEvent.ATTRIBUTE_VEHICLE), Vehicle.class), 
					Id.create(atts.getValue(LinkLeaveEvent.ATTRIBUTE_LINK), Link.class)
					// had driver id in previous version
					));
		} else if (LinkEnterEvent.EVENT_TYPE.equals(eventType)) {
			this.events.processEvent(new LinkEnterEvent(time, 
					Id.create(atts.getValue(LinkEnterEvent.ATTRIBUTE_VEHICLE), Vehicle.class), 
					Id.create(atts.getValue(LinkEnterEvent.ATTRIBUTE_LINK), Link.class)
					// had driver id in previous version
					));
		} else if (VehicleEntersTrafficEvent.EVENT_TYPE.equals(eventType) ) {
			// (this is the new version, marked by the new events name)

			this.events.processEvent(new VehicleEntersTrafficEvent(time, 
					Id.create(atts.getValue(HasPersonId.ATTRIBUTE_PERSON), Person.class),
					Id.create(atts.getValue(VehicleEntersTrafficEvent.ATTRIBUTE_LINK), Link.class), 
					Id.create(atts.getValue(VehicleEntersTrafficEvent.ATTRIBUTE_VEHICLE), Vehicle.class),
					atts.getValue(VehicleEntersTrafficEvent.ATTRIBUTE_NETWORKMODE), 
					Double.parseDouble( atts.getValue( VehicleEntersTrafficEvent.ATTRIBUTE_POSITION) )
					));
		} else if ( "wait2link".equals(eventType) ) {
			// (this is the old version, marked by the old events name)

			// retrofit vehicle Id:
			Id<Vehicle> vehicleId ;
			if ( atts.getValue(VehicleEntersTrafficEvent.ATTRIBUTE_VEHICLE) != null ) {
				vehicleId = Id.create( atts.getValue(VehicleEntersTrafficEvent.ATTRIBUTE_VEHICLE), Vehicle.class ) ;
			} else {
				// for the old events type, we set the vehicle id to the driver id if the vehicle id does not exist:
				vehicleId = Id.create(atts.getValue(HasPersonId.ATTRIBUTE_PERSON), Vehicle.class);
			}
			// retrofit position:
			double position ;
			if ( atts.getValue( VehicleEntersTrafficEvent.ATTRIBUTE_POSITION)!=null ) {
				position = Double.parseDouble( atts.getValue( VehicleEntersTrafficEvent.ATTRIBUTE_POSITION) ) ;
			} else {
				position = 1.0 ;
			}
			this.events.processEvent(new VehicleEntersTrafficEvent(time, 
					Id.create(atts.getValue(HasPersonId.ATTRIBUTE_PERSON), Person.class),
					Id.create(atts.getValue(VehicleEntersTrafficEvent.ATTRIBUTE_LINK), Link.class), 
					vehicleId,
					atts.getValue(VehicleEntersTrafficEvent.ATTRIBUTE_NETWORKMODE), 
					position
					));
		} else if (VehicleLeavesTrafficEvent.EVENT_TYPE.equals(eventType)) {
			this.events.processEvent(new VehicleLeavesTrafficEvent(time, 
					Id.create(atts.getValue(VehicleLeavesTrafficEvent.ATTRIBUTE_DRIVER), Person.class), 
					Id.create(atts.getValue(VehicleLeavesTrafficEvent.ATTRIBUTE_LINK), Link.class), 
					atts.getValue(VehicleLeavesTrafficEvent.ATTRIBUTE_VEHICLE) == null ? null : Id.create(atts.getValue(VehicleLeavesTrafficEvent.ATTRIBUTE_VEHICLE), Vehicle.class), 
					atts.getValue(VehicleLeavesTrafficEvent.ATTRIBUTE_NETWORKMODE), 
					Double.parseDouble( atts.getValue( VehicleLeavesTrafficEvent.ATTRIBUTE_POSITION) )
					));
		}
		// === material related to wait2link above here
		else if (ActivityEndEvent.EVENT_TYPE.equals(eventType)) {
			this.events.processEvent(new ActivityEndEvent(
					time, 
					Id.create(atts.getValue(HasPersonId.ATTRIBUTE_PERSON), Person.class),
					Id.create(atts.getValue(HasLinkId.ATTRIBUTE_LINK), Link.class),
					atts.getValue(HasFacilityId.ATTRIBUTE_FACILITY) == null ? null : Id.create(atts.getValue(HasFacilityId.ATTRIBUTE_FACILITY),
							ActivityFacility.class),
					atts.getValue(ActivityEndEvent.ATTRIBUTE_ACTTYPE)));
		} else if (ActivityStartEvent.EVENT_TYPE.equals(eventType)) {
			Coord coord = null ;
			if ( atts.getValue( Event.ATTRIBUTE_X )!=null ) {
				double xx = Double.parseDouble( atts.getValue( Event.ATTRIBUTE_X ) ) ;
				double yy = Double.parseDouble( atts.getValue( Event.ATTRIBUTE_Y ) ) ;
				coord = new Coord( xx, yy ) ;
			}
			this.events.processEvent(new ActivityStartEvent(
					time,
					Id.create(atts.getValue( HasPersonId.ATTRIBUTE_PERSON ), Person.class ),
					Id.create(atts.getValue( HasLinkId.ATTRIBUTE_LINK ), Link.class ),
					atts.getValue( HasFacilityId.ATTRIBUTE_FACILITY ) == null ? null : Id.create(atts.getValue(
							HasFacilityId.ATTRIBUTE_FACILITY ), ActivityFacility.class ),
					atts.getValue(ActivityStartEvent.ATTRIBUTE_ACTTYPE ),
					coord ) ) ;
		} else if (PersonArrivalEvent.EVENT_TYPE.equals(eventType)) {
			String legMode = atts.getValue(PersonArrivalEvent.ATTRIBUTE_LEGMODE);
			String mode = legMode == null ? null : legMode.intern();
			this.events.processEvent(new PersonArrivalEvent(time, Id.create(atts.getValue(PersonArrivalEvent.ATTRIBUTE_PERSON), Person.class), Id.create(atts.getValue(PersonArrivalEvent.ATTRIBUTE_LINK), Link.class), mode));
		} else if (PersonDepartureEvent.EVENT_TYPE.equals(eventType)) {
			String legMode = atts.getValue(PersonDepartureEvent.ATTRIBUTE_LEGMODE);
			String mode = legMode == null ? null : legMode.intern();
			this.events.processEvent(new PersonDepartureEvent(time, Id.create(atts.getValue(PersonDepartureEvent.ATTRIBUTE_PERSON), Person.class), Id.create(atts.getValue(PersonDepartureEvent.ATTRIBUTE_LINK), Link.class), mode));
		} else if (PersonStuckEvent.EVENT_TYPE.equals(eventType)) {
			String legMode = atts.getValue(PersonStuckEvent.ATTRIBUTE_LEGMODE);
			String mode = legMode == null ? null : legMode.intern();
			String linkIdString = atts.getValue(PersonStuckEvent.ATTRIBUTE_LINK);
			Id<Link> linkId = linkIdString == null ? null : Id.create(linkIdString, Link.class); // linkId is optional
			this.events.processEvent(new PersonStuckEvent(time, Id.create(atts.getValue(PersonStuckEvent.ATTRIBUTE_PERSON), Person.class), linkId, mode));
		} else if (VehicleAbortsEvent.EVENT_TYPE.equals(eventType)) {
			String linkIdString = atts.getValue(VehicleAbortsEvent.ATTRIBUTE_LINK);
			Id<Link> linkId = linkIdString == null ? null : Id.create(linkIdString, Link.class);
			this.events.processEvent(new VehicleAbortsEvent(time, Id.create(atts.getValue(VehicleAbortsEvent.ATTRIBUTE_VEHICLE), Vehicle.class), linkId));
		}else if (PersonMoneyEvent.EVENT_TYPE.equals(eventType) || "agentMoney".equals(eventType)) {
			this.events.processEvent(new PersonMoneyEvent(time, Id.create(atts.getValue(PersonMoneyEvent.ATTRIBUTE_PERSON), Person.class), Double.parseDouble(atts.getValue(PersonMoneyEvent.ATTRIBUTE_AMOUNT)), atts.getValue(PersonMoneyEvent.ATTRIBUTE_PURPOSE), atts.getValue(PersonMoneyEvent.ATTRIBUTE_TRANSACTION_PARTNER)));
		} else if (PersonEntersVehicleEvent.EVENT_TYPE.equals(eventType)) {
			String personString = atts.getValue(PersonEntersVehicleEvent.ATTRIBUTE_PERSON);
			String vehicleString = atts.getValue(PersonEntersVehicleEvent.ATTRIBUTE_VEHICLE);
			this.events.processEvent(new PersonEntersVehicleEvent(time, Id.create(personString, Person.class), Id.create(vehicleString, Vehicle.class)));
		} else if (PersonLeavesVehicleEvent.EVENT_TYPE.equals(eventType)) {
			Id<Person> pId = Id.create(atts.getValue(PersonLeavesVehicleEvent.ATTRIBUTE_PERSON), Person.class);
			Id<Vehicle> vId = Id.create(atts.getValue(PersonLeavesVehicleEvent.ATTRIBUTE_VEHICLE), Vehicle.class);
			this.events.processEvent(new PersonLeavesVehicleEvent(time, pId, vId));
		} else if (TeleportationArrivalEvent.EVENT_TYPE.equals(eventType)) {
			this.events.processEvent(new TeleportationArrivalEvent(
					time,
					Id.create(atts.getValue(TeleportationArrivalEvent.ATTRIBUTE_PERSON), Person.class),
					Double.parseDouble(atts.getValue(TeleportationArrivalEvent.ATTRIBUTE_DISTANCE)), atts.getValue(TeleportationArrivalEvent.ATTRIBUTE_MODE)));
		} else if (VehicleArrivesAtFacilityEvent.EVENT_TYPE.equals(eventType)) {
			String delay = atts.getValue(VehicleArrivesAtFacilityEvent.ATTRIBUTE_DELAY);
			this.events.processEvent(new VehicleArrivesAtFacilityEvent(time, Id.create(atts.getValue(VehicleArrivesAtFacilityEvent.ATTRIBUTE_VEHICLE), Vehicle.class), Id.create(atts.getValue(VehicleArrivesAtFacilityEvent.ATTRIBUTE_FACILITY), TransitStopFacility.class), delay == null ? 0.0 : Double.parseDouble(delay)));
		} else if (VehicleDepartsAtFacilityEvent.EVENT_TYPE.equals(eventType)) {
			String delay = atts.getValue(VehicleDepartsAtFacilityEvent.ATTRIBUTE_DELAY);
			this.events.processEvent(new VehicleDepartsAtFacilityEvent(time, Id.create(atts.getValue(VehicleArrivesAtFacilityEvent.ATTRIBUTE_VEHICLE), Vehicle.class), Id.create(atts.getValue(VehicleArrivesAtFacilityEvent.ATTRIBUTE_FACILITY), TransitStopFacility.class), delay == null ? 0.0 : Double.parseDouble(delay)));
		} else if (TransitDriverStartsEvent.EVENT_TYPE.equals(eventType)) {
			this.events.processEvent(new TransitDriverStartsEvent(time, Id.create(atts.getValue(TransitDriverStartsEvent.ATTRIBUTE_DRIVER_ID), Person.class), Id.create(atts.getValue(TransitDriverStartsEvent.ATTRIBUTE_VEHICLE_ID), Vehicle.class), Id.create(atts.getValue(TransitDriverStartsEvent.ATTRIBUTE_TRANSIT_LINE_ID), TransitLine.class), Id.create(atts.getValue(TransitDriverStartsEvent.ATTRIBUTE_TRANSIT_ROUTE_ID), TransitRoute.class), Id.create(atts.getValue(TransitDriverStartsEvent.ATTRIBUTE_DEPARTURE_ID), Departure.class)));
		} else if (BoardingDeniedEvent.EVENT_TYPE.equals(eventType)){
			Id<Person> personId = Id.create(atts.getValue(BoardingDeniedEvent.ATTRIBUTE_PERSON_ID), Person.class);
			Id<Vehicle> vehicleId = Id.create(atts.getValue(BoardingDeniedEvent.ATTRIBUTE_VEHICLE_ID), Vehicle.class);
			this.events.processEvent(new BoardingDeniedEvent(time, personId, vehicleId));
		} else if (AgentWaitingForPtEvent.EVENT_TYPE.equals(eventType)){
			Id<Person> agentId = Id.create(atts.getValue(AgentWaitingForPtEvent.ATTRIBUTE_AGENT), Person.class);
			Id<TransitStopFacility> waitStopId = Id.create(atts.getValue(AgentWaitingForPtEvent.ATTRIBUTE_WAITSTOP), TransitStopFacility.class);
			Id<TransitStopFacility> destinationStopId = Id.create(atts.getValue(AgentWaitingForPtEvent.ATTRIBUTE_DESTINATIONSTOP), TransitStopFacility.class);
			this.events.processEvent(new AgentWaitingForPtEvent(time, agentId, waitStopId, destinationStopId));
		} else {
			GenericEvent event = new GenericEvent(eventType, time);
			for ( int ii=0; ii<atts.getLength(); ii++ ) {
				String key = atts.getLocalName(ii);
				if ( key.equals("time") || key.equals("type") ) {
					continue;
				}
				String value = atts.getValue(ii);
				event.getAttributes().put(key, value);
			}
			MatsimEventsReader.CustomEventMapper cem = customEventMappers.get(eventType);
			if (cem != null) {
				this.events.processEvent(cem.apply(event));
			} else {
				this.events.processEvent(event);
			}
		}
	}

}<|MERGE_RESOLUTION|>--- conflicted
+++ resolved
@@ -56,11 +56,6 @@
 import java.util.HashMap;
 import java.util.Map;
 import java.util.Stack;
-<<<<<<< HEAD
-
-public final class EventsReaderXMLv1 extends MatsimXmlEventsParser {
-=======
->>>>>>> 705cd906
 
 public final class EventsReaderXMLv1 extends MatsimXmlEventsParser {
 
