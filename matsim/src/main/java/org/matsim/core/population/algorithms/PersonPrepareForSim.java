/* *********************************************************************** *
 * project: org.matsim.*
 * PersonPrepareForSim.java
 *                                                                         *
 * *********************************************************************** *
 *                                                                         *
 * copyright       : (C) 2007 by the members listed in the COPYING,        *
 *                   LICENSE and WARRANTY file.                            *
 * email           : info at matsim dot org                                *
 *                                                                         *
 * *********************************************************************** *
 *                                                                         *
 *   This program is free software; you can redistribute it and/or modify  *
 *   it under the terms of the GNU General Public License as published by  *
 *   the Free Software Foundation; either version 2 of the License, or     *
 *   (at your option) any later version.                                   *
 *   See also COPYING, LICENSE and WARRANTY file                           *
 *                                                                         *
 * *********************************************************************** */

package org.matsim.core.population.algorithms;

import java.util.HashSet;
import org.apache.log4j.Logger;
import org.matsim.api.core.v01.Scenario;
import org.matsim.api.core.v01.TransportMode;
import org.matsim.api.core.v01.network.Network;
import org.matsim.api.core.v01.population.Activity;
import org.matsim.api.core.v01.population.Leg;
import org.matsim.api.core.v01.population.Person;
import org.matsim.api.core.v01.population.Plan;
import org.matsim.api.core.v01.population.PlanElement;
import org.matsim.core.network.NetworkUtils;
import org.matsim.core.network.algorithms.TransportModeNetworkFilter;
import org.matsim.core.population.PopulationUtils;
import org.matsim.core.population.routes.NetworkRoute;
import org.matsim.core.population.routes.RouteUtils;
import org.matsim.facilities.ActivityFacilities;

/**
 * Performs several checks that persons are ready for a mobility simulation.
 * It is intended to run only once after the initial plans are read from file,
 * as we expect that no "damage" happens to the plans during the iterations.
 * <br>
 * Currently, this only checks that in all plans the act's have a link assigned
 * and that all plans have valid routes, calculating missing links and
 * routes if required. Additionally, it will output a warning to the
 * log if a person has no plans at all.
 *
 * @author mrieser
 */
public final class PersonPrepareForSim extends AbstractPersonAlgorithm {

	private final PlanAlgorithm router;
	private final XY2Links xy2links;
	private final Network carOnlyNetwork;
	private final ActivityFacilities activityFacilities;

	private static final Logger log = Logger.getLogger(PersonPrepareForSim.class);
	private final Scenario scenario;
	
	/*
	 * To be used by the controller which creates multiple instances of this class which would
	 * create multiple copies of a car-only-network. Instead, we can create that network once in
	 * the Controller and re-use it for each new instance. cdobler, sep'15
	 */
	public PersonPrepareForSim(final PlanAlgorithm router, final Scenario scenario, final Network carOnlyNetwork) {
		super();
		this.router = router;
		this.carOnlyNetwork = carOnlyNetwork ;
		if (NetworkUtils.isMultimodal(carOnlyNetwork)) {
			throw new RuntimeException("Expected carOnlyNetwork not to be multi-modal. Aborting!");
		}
		this.xy2links = new XY2Links(carOnlyNetwork, scenario.getActivityFacilities());
		this.activityFacilities = scenario.getActivityFacilities();
		this.scenario = scenario ;
	}
	
	public PersonPrepareForSim(final PlanAlgorithm router, final Scenario scenario) {
		super();
		this.router = router;
		this.carOnlyNetwork = scenario.getNetwork();
		Network net = this.carOnlyNetwork;
		if (NetworkUtils.isMultimodal( carOnlyNetwork )) {
			log.info("Network seems to be multimodal. XY2Links will only use car links.");
			TransportModeNetworkFilter filter = new TransportModeNetworkFilter( carOnlyNetwork );
			net = NetworkUtils.createNetwork();
			HashSet<String> modes = new HashSet<String>();
			modes.add(TransportMode.car);
			filter.filter(net, modes);
		}
		
		this.xy2links = new XY2Links(net, scenario.getActivityFacilities());
		this.activityFacilities = scenario.getActivityFacilities();
		this.scenario = scenario ;
	}

	@Override
	public void run(final Person person) {
		// first make sure we have a selected plan
		Plan selectedPlan = person.getSelectedPlan();
		if (selectedPlan == null) {
			// the only way no plan can be selected should be when the person has no plans at all
			log.warn("Person " + person.getId() + " has no plans!");
			return;
		}
		
		// yyyyyy need to find out somewhere here if the access/egress legs of the incoming plans
		// are consistent with the config setting.  Otherwise need to re-route all of them. kai, jul'18

		// make sure all the plans have valid act-locations and valid routes
		for (Plan plan : person.getPlans()) {
			boolean needsXY2Links = false;
			boolean needsReRoute = false;
			for (PlanElement pe : plan.getPlanElements()) {
				if (pe instanceof Activity) {
					Activity act = (Activity) pe;
<<<<<<< HEAD
//					if ( act.getLinkId() == null ) {
					if ( PopulationUtils.decideOnLinkIdForActivity( act, scenario ) == null ) {
=======
					if ( act.getLinkId() == null // neither activity nor facility has a link
							&&
							//this check is necessary here, else, XY2Links will put the link/coord back to activity which is clear violation of facilitiesConfigGroup.removingLinksAndCoordinates =true. Amit July'18
							( act.getFacilityId() == null
									|| this.activityFacilities.getFacilities().isEmpty()
									|| this.activityFacilities.getFacilities().get(act.getFacilityId()) == null
									|| this.activityFacilities.getFacilities().get(act.getFacilityId()).getLinkId() == null)
							) {
>>>>>>> c5727f04
					    	needsXY2Links = true;
							needsReRoute = true;
							break;
					}
				} else if (pe instanceof Leg) {
					Leg leg = (Leg) pe;
					if (leg.getRoute() == null) {
						needsReRoute = true;
					} else if (Double.isNaN(leg.getRoute().getDistance())){
						Double dist = null;
						if (leg.getRoute() instanceof NetworkRoute){
							/* So far, 1.0 is always used as relative position on start and end link. 
							 * This means that the end link is considered in route distance and the start link not.
							 * tt feb'16
							 */
							double relativePositionStartLink = 1.0;
							double relativePositionEndLink  = 1.0;
//							dist = RouteUtils.calcDistance((NetworkRoute) leg.getRoute(), relativePositionStartLink, relativePositionEndLink, this.network);
							dist = RouteUtils.calcDistance((NetworkRoute) leg.getRoute(), relativePositionStartLink, relativePositionEndLink, scenario.getNetwork() );
							// using the full network for the distance calculation.  kai, jul'18
						}
						if (dist != null){
							leg.getRoute().setDistance(dist);
						}
					}
				}
			}
			if (needsXY2Links) {
				this.xy2links.run(plan);
			}
			if (needsReRoute) {
				this.router.run(plan);
			}
		}

	}

}<|MERGE_RESOLUTION|>--- conflicted
+++ resolved
@@ -115,10 +115,6 @@
 			for (PlanElement pe : plan.getPlanElements()) {
 				if (pe instanceof Activity) {
 					Activity act = (Activity) pe;
-<<<<<<< HEAD
-//					if ( act.getLinkId() == null ) {
-					if ( PopulationUtils.decideOnLinkIdForActivity( act, scenario ) == null ) {
-=======
 					if ( act.getLinkId() == null // neither activity nor facility has a link
 							&&
 							//this check is necessary here, else, XY2Links will put the link/coord back to activity which is clear violation of facilitiesConfigGroup.removingLinksAndCoordinates =true. Amit July'18
@@ -127,7 +123,6 @@
 									|| this.activityFacilities.getFacilities().get(act.getFacilityId()) == null
 									|| this.activityFacilities.getFacilities().get(act.getFacilityId()).getLinkId() == null)
 							) {
->>>>>>> c5727f04
 					    	needsXY2Links = true;
 							needsReRoute = true;
 							break;
