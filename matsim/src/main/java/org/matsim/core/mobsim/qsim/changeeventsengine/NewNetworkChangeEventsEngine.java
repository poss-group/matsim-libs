--- conflicted
+++ resolved
@@ -42,7 +42,6 @@
 
 			}
 
-<<<<<<< HEAD
 			@Override
 			public void handleMessage() {
 				applyTheChangeEvent(changeEvent);
@@ -60,22 +59,7 @@
 			} else {
 				throw new RuntimeException("link not time variant") ;
 			}
-=======
-				@Override
-				public void handleMessage() {
-					for (Link link : changeEvent.getLinks()) {
-						final NetsimLink netsimLink = internalInterface.getMobsim().getNetsimNetwork().getNetsimLink(link.getId());
-						if ( netsimLink instanceof TimeVariantLink ) {
-							((TimeVariantLink) netsimLink).recalcTimeVariantAttributes();
-						} else {
-							throw new RuntimeException("link not time variant") ;
-						}
-					}
-				}
-			};
-			m.setMessageArrivalTime(changeEvent.getStartTime());
-			messageQueue.putMessage(m);
->>>>>>> fb83d0ec
+
 		}
 	}
 	
