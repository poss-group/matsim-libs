--- conflicted
+++ resolved
@@ -25,12 +25,8 @@
 
 	@Override
 	public Collection<Class<? extends MobsimEngine>> engines() {
-<<<<<<< HEAD
 		Collection<Class<? extends MobsimEngine>> result = new ArrayList<>();
 		result.add(DefaultTeleportationEngine.class);
 		return result;
-=======
-		return Collections.singletonList(TeleportationEngine.class);
->>>>>>> 48d78df1
 	}
 }