--- conflicted
+++ resolved
@@ -1,696 +1,691 @@
-/* *********************************************************************** *
- * project: org.matsim.*
- * QSim.java
- *                                                                         *
- * *********************************************************************** *
- *                                                                         *
- * copyright       : (C) 2007, 2009 by the members listed in the COPYING,  *
- *                   LICENSE and WARRANTY file.                            *
- * email           : info at matsim dot org                                *
- *                                                                         *
- * *********************************************************************** *
- *                                                                         *
- *   This program is free software; you can redistribute it and/or modify  *
- *   it under the terms of the GNU General Public License as published by  *
- *   the Free Software Foundation; either version 2 of the License, or     *
- *   (at your option) any later version.                                   *
- *   See also COPYING, LICENSE and WARRANTY file                           *
- *                                                                         *
- * *********************************************************************** */
-
-package org.matsim.core.mobsim.qsim;
-
-import org.apache.log4j.Logger;
-import org.matsim.api.core.v01.Id;
-import org.matsim.api.core.v01.Scenario;
-import org.matsim.api.core.v01.events.PersonDepartureEvent;
-import org.matsim.api.core.v01.events.PersonStuckEvent;
-import org.matsim.api.core.v01.network.Link;
-import org.matsim.api.core.v01.population.Person;
-import org.matsim.core.api.experimental.events.EventsManager;
-import org.matsim.core.config.groups.QSimConfigGroup;
-import org.matsim.core.config.groups.QSimConfigGroup.EndtimeInterpretation;
-import org.matsim.core.events.EventsUtils;
-import org.matsim.core.gbl.Gbl;
-import org.matsim.core.mobsim.framework.AgentSource;
-import org.matsim.core.mobsim.framework.MobsimAgent;
-import org.matsim.core.mobsim.framework.MobsimTimer;
-import org.matsim.core.mobsim.framework.listeners.MobsimListener;
-import org.matsim.core.mobsim.qsim.changeeventsengine.NetworkChangeEventsEngineI;
-import org.matsim.core.mobsim.qsim.interfaces.*;
-import org.matsim.core.mobsim.qsim.interfaces.AgentCounter;
-import org.matsim.core.mobsim.qsim.qnetsimengine.NetsimEngine;
-import org.matsim.core.mobsim.qsim.qnetsimengine.QNetsimEngine;
-import org.matsim.core.mobsim.qsim.qnetsimengine.QVehicle;
-import org.matsim.core.mobsim.qsim.qnetsimengine.QVehicleFactory;
-import org.matsim.core.mobsim.qsim.qnetsimengine.QVehicleImpl;
-import org.matsim.core.network.NetworkChangeEvent;
-import org.matsim.core.utils.misc.Time;
-import org.matsim.vehicles.Vehicle;
-import org.matsim.vis.snapshotwriters.AgentSnapshotInfo;
-import org.matsim.vis.snapshotwriters.VisData;
-import org.matsim.vis.snapshotwriters.VisMobsim;
-import org.matsim.vis.snapshotwriters.VisNetwork;
-import org.matsim.withinday.mobsim.WithinDayEngine;
-
-import com.google.inject.Injector;
-
-import javax.inject.Inject;
-import java.util.*;
-import java.util.Map.Entry;
-import java.util.concurrent.atomic.AtomicLong;
-
-/**
- * This has developed over the last couple of months/years towards an increasingly pluggable module.  The current (dec'2011)
- * approach consists of the following elements (and presumably more, developed by mzilske):<ul>
- * <li> QSim itself should have all basic functionality to execute a typical agent plan, i.e. activities and legs.  In this basic
- * version, all legs are teleported.
- * <li> In addition, there are "engines" that plug into QSim.  Those are time-step driven, as is QSim.  Many engines move
- * particles around, i.e. they execute the different modes.  Others are responsible for, e.g., time-variant networks or signals.
- * <li> A special engine is the netsim engine, which is the original "queue"
- * engine.  It is invoked by default, and it carries the "NetsimNetwork" for which there is a getter.
- * <li> Engines that move particles around need to be able to "end legs".
- * This used to be such that control went to the agents, which
- * reinserted themselves into QSim.  This has now been changed: The agents compute their next state, but the engines are
- * responsible for reinsertion into QSim.  For this, they obtain an "internal interface" during engine addition.  Naming
- * conventions will be adapted to this in the future.
- * <li> <i>A caveat is that drivers that move around other agents (such as TransitDriver, TaxicabDriver) need to become
- * "engines".</i>  Possibly, something that executes a leg is not really the same as an "engine", but this is what we have
- * for the time being.
- * <li> Engines that offer new modes also need to be registered as "DepartureHandler"s.
- *  * </ul>
- * Future plans include: pull the agent counter write methods back into QSim (no big deal, I hope); pull the actstart/end,
- * agent departure/arrival back into QSim+engines; somewhat separate the teleportation engine and the activities engine from the
- * framework part of QSim.
- * <p></p>
- * @author dstrippgen
- * @author mrieser
- * @author dgrether
- * @author knagel
- */
-public final class QSim extends Thread implements VisMobsim, Netsim, ActivityEndRescheduler {
-
-	final private static Logger log = Logger.getLogger(QSim.class);
-
-	/** time since last "info" */
-	private double infoTime = 0;
-
-	private static final int INFO_PERIOD = 3600;
-	//	private static final int INFO_PERIOD = 10;
-
-	private final EventsManager events;
-
-	private NetsimEngine netEngine;
-
-	private final Collection<MobsimEngine> mobsimEngines = new ArrayList<>();
-
-	private final MobsimTimer simTimer;
-
-	private TeleportationEngine teleportationEngine;
-
-	private WithinDayEngine withindayEngine = null;
-
-	private final Date realWorldStarttime = new Date();
-	private double stopTime = 100 * 3600;
-	private final MobsimListenerManager listenerManager;
-	private final Scenario scenario;
-	private final List<ActivityHandler> activityHandlers = new ArrayList<>();
-	private final List<DepartureHandler> departureHandlers = new ArrayList<>();
-	private final org.matsim.core.mobsim.qsim.AgentCounter agentCounter;
-	private final Map<Id<Person>, MobsimAgent> agents = new LinkedHashMap<>();
-	private final Map<Id<Vehicle>,MobsimVehicle> vehicles = new LinkedHashMap<>() ;
-	private final List<AgentSource> agentSources = new ArrayList<>();
-
-	// for detailed run time analysis
-	public static boolean analyzeRunTimes = false;
-	private long startTime = 0;
-	private long qSimInternalTime = 0;
-	private final Map<MobsimEngine, AtomicLong> mobsimEngineRunTimes;
-	private ActivityEngine activityEngine;
-
-	{
-		if (analyzeRunTimes) this.mobsimEngineRunTimes = new HashMap<>();
-		else this.mobsimEngineRunTimes = null;
-	}
-
-	/*package (for tests)*/ final InternalInterface internalInterface = new InternalInterface() {
-
-		// These methods must be synchronized, because they are called back
-		// from possibly multi-threaded engines, and they access
-		// global mutable data.
-
-		@Override
-		public synchronized void arrangeNextAgentState(MobsimAgent agent) {
-			QSim.this.arrangeNextAgentAction(agent);
-		}
-
-		@Override
-		public QSim getMobsim() {
-			return QSim.this;
-		}
-
-		@Override
-		public synchronized void registerAdditionalAgentOnLink(final MobsimAgent planAgent) {
-			if (QSim.this.netEngine != null) {
-				QSim.this.netEngine.registerAdditionalAgentOnLink(planAgent);
-			}
-		}
-
-		@Override
-		public synchronized MobsimAgent unregisterAdditionalAgentOnLink(Id<Person> agentId, Id<Link> linkId) {
-			if (QSim.this.netEngine != null) {
-				return QSim.this.netEngine.unregisterAdditionalAgentOnLink(agentId, linkId);
-			}
-			return null;
-		}
-
-//		@Override
-//		@Deprecated // use same method from QSim directly and try to get rid of the handle to internal interface. kai, mar'15
-//		public void rescheduleActivityEnd(MobsimAgent agent) {
-//			// yy my current intuition would be that this could become a public QSim method.  The original idea was that I wanted external
-//			// code only to insert agents into the QSim, and from then on the QSim handles it internally.  However, the main thing that truly seems to be
-//			// done internally is to move the agents between the engines, e.g. around endActivity and endLeg.  In consequence,
-//			// "arrangeNextAgentState" and "(un)registerAgentOnLink" need to be protected.  But not this one.  kai, mar'15
-//			QSim.this.activityEngine.rescheduleActivityEnd(agent);
-//		}
-
-		@Override
-		public final List<DepartureHandler> getDepartureHandlers() {
-			return departureHandlers ;
-		}
-	};
-
-	private Collection<AgentTracker> agentTrackers = new ArrayList<>() ;
-
-	private Injector childInjector;
-//	private QVehicleFactory qVehicleFactory;
-	
-	@Override
-	public final void rescheduleActivityEnd(MobsimAgent agent) {
-		for( ActivityHandler activityHandler : this.activityHandlers ){
-			Gbl.assertNotNull( activityHandler );
-			activityHandler.rescheduleActivityEnd( agent );
-		}
-	}
-
-	/**
-	 * Constructs an instance of this simulation which does not do anything by itself, but accepts handlers for Activities and Legs.
-	 * Use this constructor if you want to plug together your very own simulation, i.e. you are writing some of the simulation
-	 * logic yourself.
-	 *
-	 * If you wish to use QSim as a product and run a simulation based on a Config file, rather use QSimFactory as your entry point.
-	 *
-	 */
-	@Inject
-	private QSim( final Scenario sc, EventsManager events, Injector childInjector ) {
-		this.scenario = sc;
-		if ( sc.getConfig().qsim().getNumberOfThreads() > 1) {
-			this.events = EventsUtils.getParallelFeedableInstance( events );
-		} else {
-			this.events = events;
-		}
-		this.listenerManager = new MobsimListenerManager( this );
-		this.agentCounter = new org.matsim.core.mobsim.qsim.AgentCounter();
-		this.simTimer = new MobsimTimer( sc.getConfig().qsim().getTimeStepSize());
-		
-		this.childInjector = childInjector ;
-//		this.qVehicleFactory = qVehicleFactory;
-	}
-
-	// ============================================================================================================================
-	// "run" method:
-
-	@Override
-	public void run() {
-		try {
-			// Teleportation must be last (default) departure handler, so add it only before running:
-			this.departureHandlers.add(this.teleportationEngine);
-
-			// ActivityEngine must be last (=default) activity handler, so add it only before running:
-			this.activityHandlers.add( this.activityEngine ) ;
-
-			prepareSim();
-			this.listenerManager.fireQueueSimulationInitializedEvent();
-
-			// Put agents into the handler for their first ("overnight") action,
-			// probably the ActivityEngine. This is done before the first
-			// beforeSimStepEvent, because the expectation seems to be
-			// (e.g. in OTFVis), that agents are doing something
-			// (can be located somewhere) before you execute a sim step.
-			// Agents can abort in this loop already, so we iterate over
-			// a defensive copy of the agent collection.
-			for (MobsimAgent agent : new ArrayList<>(this.agents.values())) {
-				arrangeNextAgentAction(agent);
-			}
-
-			// do iterations
-			boolean doContinue = true;
-			while (doContinue) {
-				doContinue = doSimStep();
-			}
-		} finally {
-			// We really want to perform that. For instance, with QNetsimEngine, threads are cleaned up in this method.
-			// Without this finally, in case of a crash, threads are not closed, which lead to process hanging forever
-			// at least on the eth euler cluster (but not on our local machines at ivt!?) td oct 15
-			cleanupSim();
-		}
-	}
-
-	// ============================================================================================================================
-	// prepareSim and related:
-
-	/**
-	 * Prepare the simulation and get all the settings from the configuration.
-	 */
-	/*package*/ void prepareSim() {
-		events.initProcessing();
-
-		createAgents();
-		this.initSimTimer();
-		this.infoTime = Math.floor(this.simTimer.getSimStartTime()
-				/ INFO_PERIOD)
-				* INFO_PERIOD; // infoTime may be < simStartTime, this ensures
-		// to print out the info at the very first
-		// timestep already
-
-		for (MobsimEngine mobsimEngine : this.mobsimEngines) {
-			mobsimEngine.onPrepareSim();
-		}
-	}
-
-	private void createAgents() {
-		for (AgentSource agentSource : this.agentSources) {
-			agentSource.insertAgentsIntoMobsim();
-		}
-	}
-
-//	public void createAndParkVehicleOnLink(Vehicle vehicle, Id<Link> linkId) {
-//		QVehicle qveh = this.qVehicleFactory.createQVehicle( vehicle ) ;
-//		addParkedVehicle ( qveh, linkId ) ;
-//	}
-
-	private static int wrnCnt2 = 0;
-	public void addParkedVehicle(MobsimVehicle veh, Id<Link> startLinkId) {
-		if (this.netEngine != null) {
-			this.netEngine.addParkedVehicle(veh, startLinkId);
-		} else {
-			if (wrnCnt2 < 1) {
-				log.warn( "not able to add parked vehicle since there is no netsim engine.  continuing anyway, but it may "
-						+ "not be clear what this means ...") ;
-				log.warn(Gbl.ONLYONCE);
-				wrnCnt2++;
-			}
-		}
-		if ( this.vehicles.containsKey( veh.getId() ) ) {
-			throw new RuntimeException( "vehicle with ID " + veh.getId() + " exists twice. Aborting ..." ) ;
-		}
-		this.vehicles.put( veh.getId(), veh ) ;
-	}
-	
-	public Map<Id<Vehicle>,MobsimVehicle> getVehicles() {
-		return Collections.unmodifiableMap( this.vehicles ) ;
-	}
-
-	void cleanupSim() {
-		this.listenerManager.fireQueueSimulationBeforeCleanupEvent();
-
-		boolean gotException = false;
-		for (MobsimEngine mobsimEngine : mobsimEngines) {
-			try {
-				// make sure all engines are cleaned up
-				mobsimEngine.afterSim();
-			}
-			catch (Exception e) {
-				log.error("got exception while cleaning up", e);
-			}
-		}
-
-		if (gotException) throw new RuntimeException( "got exception while cleaning up the QSim. Please check the error messages above for details.");
-		events.finishProcessing();
-		if (analyzeRunTimes) {
-			log.info("qsim internal cpu time (nanos): " + qSimInternalTime);
-			for (Entry<MobsimEngine, AtomicLong> entry : this.mobsimEngineRunTimes.entrySet()) {
-				log.info(entry.getKey().getClass().toString() + " cpu time (nanos): " + entry.getValue().get());				
-			}
-			log.info("");
-			if ( this.netEngine instanceof QNetsimEngine ) {
-				((QNetsimEngine)this.netEngine).printEngineRunTimes();
-				// (yy should somehow be in afterSim()).
-			}
-		}
-	}
-
-	/**
-	 * Do one step of the simulation run.
-	 *
-	 * @return true if the simulation needs to continue
-	 */
-	/*package*/ boolean doSimStep() {
-		if (analyzeRunTimes) this.startTime = System.nanoTime();
-
-		final double now = this.getSimTimer().getTimeOfDay();
-
-		this.listenerManager.fireQueueSimulationBeforeSimStepEvent(now);
-		
-		if (analyzeRunTimes) this.qSimInternalTime += System.nanoTime() - this.startTime;
-		
-		/*
-		 * The WithinDayEngine has to perform its replannings before
-		 * the other engines simulate the sim step.
-		 */
-		if (this.withindayEngine != null) {
-			if (analyzeRunTimes) startTime = System.nanoTime();
-			this.withindayEngine.doSimStep(now);
-			if (analyzeRunTimes) this.mobsimEngineRunTimes.get(this.withindayEngine).addAndGet(System.nanoTime() - this.startTime);
-		}
-
-		// "added" engines
-		for (MobsimEngine mobsimEngine : this.mobsimEngines) {
-			if (analyzeRunTimes) this.startTime = System.nanoTime();
-			
-			// withindayEngine.doSimStep(time) has already been called
-			if (mobsimEngine == this.withindayEngine) continue;
-
-			mobsimEngine.doSimStep(now);
-			
-			if (analyzeRunTimes) this.mobsimEngineRunTimes.get(mobsimEngine).addAndGet(System.nanoTime() - this.startTime);
-		}
-
-		if (analyzeRunTimes) this.startTime = System.nanoTime();
-		
-		// console printout:
-		this.printSimLog(now);
-		boolean doContinue =  (this.agentCounter.isLiving() && (this.stopTime > now));
-		this.events.afterSimStep(now);
-		this.listenerManager.fireQueueSimulationAfterSimStepEvent(now);
-
-		final QSimConfigGroup qsimConfigGroup = this.scenario.getConfig().qsim();
-		if ( qsimConfigGroup.getSimEndtimeInterpretation()==EndtimeInterpretation.onlyUseEndtime ) {
-			if ( now > qsimConfigGroup.getEndTime() ) {
-				doContinue = false ;
-			} else {
-				doContinue = true ;
-			}
-		}
-
-		if (doContinue) {
-			this.simTimer.incrementTime();
-		}
-		
-		if (analyzeRunTimes) this.qSimInternalTime += System.nanoTime() - this.startTime;
-
-		return doContinue;
-	}
-
-	public void insertAgentIntoMobsim(final MobsimAgent agent) {
-		if (this.agents.containsKey(agent.getId())) {
-			throw new RuntimeException("Agent with same Id (" + agent.getId().toString() + ") already in mobsim; aborting ... ") ;
-		}
-		this.agents.put(agent.getId(), agent);
-		this.agentCounter.incLiving();
-	}
-
-	private void arrangeNextAgentAction(final MobsimAgent agent) {
-		switch( agent.getState() ) {
-		case ACTIVITY:
-			arrangeAgentActivity(agent);
-			break ;
-		case LEG:
-			this.arrangeAgentDeparture(agent);
-			break ;
-		case ABORT:
-			this.events.processEvent( new PersonStuckEvent(this.simTimer.getTimeOfDay(), agent.getId(), agent.getCurrentLinkId(), agent.getMode()));
-
-			// NOTE: in the same way as one can register departure handler or activity handler, we could allow to
-			// register abort handlers.  If someone ever comes to this place here and needs this.  kai, nov'17
-			
-			this.agents.remove(agent.getId()) ;
-			this.agentCounter.decLiving();
-			this.agentCounter.incLost();
-			break ;
-		default:
-			throw new RuntimeException("agent with unknown state (possibly null)") ;
-		}
-	}
-
-	private void arrangeAgentActivity(final MobsimAgent agent) {
-		for (ActivityHandler activityHandler : this.activityHandlers) {
-			if (activityHandler.handleActivity(agent)) {
-				return;
-			}
-		}
-	}
-
-	/**
-	 * Informs the simulation that the specified agent wants to depart from its
-	 * current activity. The simulation can then put the agent onto its vehicle
-	 * on a link or teleport it to its destination.
-	 *
-	 */
-	private void arrangeAgentDeparture(final MobsimAgent agent) {
-		double now = this.getSimTimer().getTimeOfDay();
-		Id<Link> linkId = agent.getCurrentLinkId();
-		Gbl.assertIf( linkId!=null );
-		events.processEvent(new PersonDepartureEvent(now, agent.getId(), linkId, agent.getMode()));
-
-		for (DepartureHandler departureHandler : this.departureHandlers) {
-			if (departureHandler.handleDeparture(now, agent, linkId)) {
-				return;
-			}
-		}
-		log.warn("no departure handler wanted to handle the departure of agent " + agent.getId());
-		// yy my intuition is that this should be followed by setting the agent state to abort. kai, nov'14
-
-	}
-
-	// ############################################################################################################################
-	// private methods
-	// ############################################################################################################################
-
-	private void initSimTimer() {
-		QSimConfigGroup qSimConfigGroup = this.scenario.getConfig().qsim();
-		Double configuredStartTime = qSimConfigGroup.getStartTime();
-		this.stopTime = qSimConfigGroup.getEndTime();
-		if (configuredStartTime == Time.UNDEFINED_TIME) {
-			configuredStartTime = 0.0;
-		}
-		if ((this.stopTime == Time.UNDEFINED_TIME) || (this.stopTime == 0)) {
-			this.stopTime = Double.MAX_VALUE;
-		}
-
-		double simStartTime;
-		if (QSimConfigGroup.StarttimeInterpretation.maxOfStarttimeAndEarliestActivityEnd.equals(qSimConfigGroup.getSimStarttimeInterpretation())) {
-			double firstAgentStartTime = calculateFirstAgentStartTime();
-			simStartTime = Math.floor(Math.max(configuredStartTime, firstAgentStartTime));
-		} else if (QSimConfigGroup.StarttimeInterpretation.onlyUseStarttime.equals(qSimConfigGroup.getSimStarttimeInterpretation())) {
-			simStartTime = configuredStartTime;
-		} else {
-			throw new RuntimeException("unkonwn starttimeInterpretation; aborting ...");
-		}
-
-		this.simTimer.setSimStartTime(simStartTime);
-		this.simTimer.setTime(simStartTime);
-
-	}
-
-	private double calculateFirstAgentStartTime() {
-		double firstAgentStartTime = Double.POSITIVE_INFINITY;
-		for (MobsimAgent agent : agents.values()) {
-			firstAgentStartTime = Math.min(firstAgentStartTime, agent.getActivityEndTime());
-		}
-		return firstAgentStartTime;
-	}
-
-	// ############################################################################################################################
-	// utility methods (presumably no state change)
-	// ############################################################################################################################
-
-	private void printSimLog(final double time) {
-		if (time >= this.infoTime) {
-			//		if(true){
-			this.infoTime += INFO_PERIOD;
-			Date endtime = new Date();
-			long diffreal = (endtime.getTime() - this.realWorldStarttime
-					.getTime()) / 1000;
-			double diffsim = time - this.simTimer.getSimStartTime();
-			log.info("SIMULATION (NEW QSim) AT " + Time.writeTime(time)
-					+ " : #Veh=" + this.agentCounter.getLiving() + " lost="
-					+ this.agentCounter.getLost() + " simT=" + diffsim
-					+ "s realT=" + (diffreal) + "s; (s/r): "
-					+ (diffsim / (diffreal + Double.MIN_VALUE)));
-
-			Gbl.printMemoryUsage();
-		}
-	}
-
-	// ############################################################################################################################
-	// no real functionality beyond this point
-	// ############################################################################################################################
-
-	@Override
-	public EventsManager getEventsManager() {
-		return events;
-	}
-
-	@Override
-	public NetsimNetwork getNetsimNetwork() {
-		return this.netEngine.getNetsimNetwork();
-	}
-
-	@Override
-	public VisNetwork getVisNetwork() {
-		return this.netEngine.getNetsimNetwork();
-	}
-
-	@Override
-	public Scenario getScenario() {
-		return this.scenario;
-	}
-
-	@Override
-	public MobsimTimer getSimTimer() {
-		return this.simTimer;
-	}
-
-	public void addMobsimEngine(MobsimEngine mobsimEngine) {
-		// yy in all of the instanceof expressions below, the implementation class needs to be replaced
-		// by a meaningful interface.  kai, oct'17
-		
-//		if (mobsimEngine instanceof TransitQSimEngine) {
-//			if (this.transitEngine != null) {
-//				log.warn("pre-existing transitEngine != null; will be overwritten; with the current design, " +
-//						"there can only be one TransitQSimEngine") ;
-//			}
-//			this.transitEngine = (TransitQSimEngine) mobsimEngine;
-//		}
-
-		// yy note that what follows here somewhat interacts with the QSimProvider, which is doing similar things.  I just fixed a resulting misunderstanding re
-		// ActivityEngine, but presumably more thinking should be invested here.  kai, mar'19
-
-		if ( mobsimEngine instanceof AgentTracker ) {
-			agentTrackers.add((AgentTracker) mobsimEngine);
-		}
-<<<<<<< HEAD
-		if ( mobsimEngine instanceof HasAgentTracker ) {
-			agentTrackers.add(((HasAgentTracker) mobsimEngine).getAgentTracker());
-		}
-		if (mobsimEngine instanceof ActivityHandler) {
-			this.activityEngine = (ActivityHandler) mobsimEngine;
-=======
-		if (mobsimEngine instanceof ActivityEngine) {
-			this.activityEngine = (ActivityEngine) mobsimEngine;
->>>>>>> 7f488e54
-		}
-		if (mobsimEngine instanceof NetsimEngine) {
-			this.netEngine = (NetsimEngine) mobsimEngine;
-		}
-		if (mobsimEngine instanceof TeleportationEngine) {
-			this.teleportationEngine = (TeleportationEngine) mobsimEngine;
-		}
-		if (mobsimEngine instanceof WithinDayEngine) {
-			this.withindayEngine = (WithinDayEngine) mobsimEngine;
-		}
-		mobsimEngine.setInternalInterface(this.internalInterface);
-		this.mobsimEngines.add(mobsimEngine);
-		
-		if (analyzeRunTimes) this.mobsimEngineRunTimes.put(mobsimEngine, new AtomicLong());
-	}
-
-	@Override
-	public AgentCounter getAgentCounter() {
-		return this.agentCounter;
-	}
-
-	public void addDepartureHandler(DepartureHandler departureHandler) {
-		if (!(departureHandler instanceof TeleportationEngine)) {
-			// We add the teleportation handler manually later
-			this.departureHandlers.add(departureHandler);
-		}
-	}
-
-	public void addActivityHandler(ActivityHandler activityHandler) {
-		if ( ! ( activityHandler instanceof ActivityEngine ) ){
-			// We add the ActivityEngine manually later
-			Gbl.assertNotNull( activityHandler );
-			this.activityHandlers.add( activityHandler );
-		}
-	}
-
-	/**
-	 * Adds the QueueSimulationListener instance given as parameters as listener
-	 * to this QueueSimulation instance.
-	 */
-	@Override
-	public void addQueueSimulationListeners(MobsimListener listener) {
-		this.listenerManager.addQueueSimulationListener(listener);
-	}
-
-	@Inject
-	void addQueueSimulationListeners(Set<MobsimListener> listeners) {
-		for (MobsimListener listener : listeners) {
-			this.listenerManager.addQueueSimulationListener(listener);
-		}
-	}
-
-//	/**
-//	 * Only OTFVis is allowed to use this. If you want access to the TransitQSimEngine,
-//	 * just "inline" the factory method of this class to plug together your own QSim, and you've got it!
-//	 * This getter will disappear very soon. michaz 11/11
-//	 */
-//	@Deprecated
-//	public TransitQSimEngine getTransitEngine() {
-//		return this.transitEngine;
-//	}
-	// see new getAgentTrackers method.  kai, nov'17
-
-	@Override
-	public Map<Id<Person>, MobsimAgent> getAgents() {
-		return Collections.unmodifiableMap(this.agents);
-	}
-
-	public void addAgentSource(AgentSource agentSource) {
-		this.agentSources.add(agentSource);
-	}
-
-	@Override
-	public VisData getNonNetworkAgentSnapshots() {
-		return new VisData() {
-
-			@Override
-			public Collection<AgentSnapshotInfo> addAgentSnapshotInfo(Collection<AgentSnapshotInfo> positions) {
-				for (MobsimEngine mobsimEngine : mobsimEngines) {
-					if (mobsimEngine instanceof VisData) {
-						VisData visData = (VisData) mobsimEngine;
-						positions = visData.addAgentSnapshotInfo(positions);
-					}
-				}
-				return positions;
-			}
-		};
-	}
-
-	public Collection<AgentTracker> getAgentTrackers() {
-		return Collections.unmodifiableCollection(agentTrackers) ;
-	}
-	
-	public Injector getChildInjector() {
-		return this.childInjector  ;
-	}
-	
-	public final void addNetworkChangeEvent( NetworkChangeEvent event ) {
-		// used (and thus implicitly tested) by bdi-abm-integration project.  A separate core test would be good. kai, feb'18
-		
-		boolean processed = false ;
-		for ( MobsimEngine engine : this.mobsimEngines ) {
-			if ( engine instanceof NetworkChangeEventsEngineI ) {
-				((NetworkChangeEventsEngineI) engine).addNetworkChangeEvent( event );
-				processed = true ;
-			}
-		}
-		if ( !processed ) {
-			throw new RuntimeException("received a network change event, but did not process it.  Maybe " +
-											   "the network change events engine was not set up for the qsim?  Aborting ...") ;
-		}
-	}
-	
-}
+/* *********************************************************************** *
+ * project: org.matsim.*
+ * QSim.java
+ *                                                                         *
+ * *********************************************************************** *
+ *                                                                         *
+ * copyright       : (C) 2007, 2009 by the members listed in the COPYING,  *
+ *                   LICENSE and WARRANTY file.                            *
+ * email           : info at matsim dot org                                *
+ *                                                                         *
+ * *********************************************************************** *
+ *                                                                         *
+ *   This program is free software; you can redistribute it and/or modify  *
+ *   it under the terms of the GNU General Public License as published by  *
+ *   the Free Software Foundation; either version 2 of the License, or     *
+ *   (at your option) any later version.                                   *
+ *   See also COPYING, LICENSE and WARRANTY file                           *
+ *                                                                         *
+ * *********************************************************************** */
+
+package org.matsim.core.mobsim.qsim;
+
+import org.apache.log4j.Logger;
+import org.matsim.api.core.v01.Id;
+import org.matsim.api.core.v01.Scenario;
+import org.matsim.api.core.v01.events.PersonDepartureEvent;
+import org.matsim.api.core.v01.events.PersonStuckEvent;
+import org.matsim.api.core.v01.network.Link;
+import org.matsim.api.core.v01.population.Person;
+import org.matsim.core.api.experimental.events.EventsManager;
+import org.matsim.core.config.groups.QSimConfigGroup;
+import org.matsim.core.config.groups.QSimConfigGroup.EndtimeInterpretation;
+import org.matsim.core.events.EventsUtils;
+import org.matsim.core.gbl.Gbl;
+import org.matsim.core.mobsim.framework.AgentSource;
+import org.matsim.core.mobsim.framework.MobsimAgent;
+import org.matsim.core.mobsim.framework.MobsimTimer;
+import org.matsim.core.mobsim.framework.listeners.MobsimListener;
+import org.matsim.core.mobsim.qsim.changeeventsengine.NetworkChangeEventsEngineI;
+import org.matsim.core.mobsim.qsim.interfaces.*;
+import org.matsim.core.mobsim.qsim.interfaces.AgentCounter;
+import org.matsim.core.mobsim.qsim.qnetsimengine.NetsimEngine;
+import org.matsim.core.mobsim.qsim.qnetsimengine.QNetsimEngine;
+import org.matsim.core.mobsim.qsim.qnetsimengine.QVehicle;
+import org.matsim.core.mobsim.qsim.qnetsimengine.QVehicleFactory;
+import org.matsim.core.mobsim.qsim.qnetsimengine.QVehicleImpl;
+import org.matsim.core.network.NetworkChangeEvent;
+import org.matsim.core.utils.misc.Time;
+import org.matsim.vehicles.Vehicle;
+import org.matsim.vis.snapshotwriters.AgentSnapshotInfo;
+import org.matsim.vis.snapshotwriters.VisData;
+import org.matsim.vis.snapshotwriters.VisMobsim;
+import org.matsim.vis.snapshotwriters.VisNetwork;
+import org.matsim.withinday.mobsim.WithinDayEngine;
+
+import com.google.inject.Injector;
+
+import javax.inject.Inject;
+import java.util.*;
+import java.util.Map.Entry;
+import java.util.concurrent.atomic.AtomicLong;
+
+/**
+ * This has developed over the last couple of months/years towards an increasingly pluggable module.  The current (dec'2011)
+ * approach consists of the following elements (and presumably more, developed by mzilske):<ul>
+ * <li> QSim itself should have all basic functionality to execute a typical agent plan, i.e. activities and legs.  In this basic
+ * version, all legs are teleported.
+ * <li> In addition, there are "engines" that plug into QSim.  Those are time-step driven, as is QSim.  Many engines move
+ * particles around, i.e. they execute the different modes.  Others are responsible for, e.g., time-variant networks or signals.
+ * <li> A special engine is the netsim engine, which is the original "queue"
+ * engine.  It is invoked by default, and it carries the "NetsimNetwork" for which there is a getter.
+ * <li> Engines that move particles around need to be able to "end legs".
+ * This used to be such that control went to the agents, which
+ * reinserted themselves into QSim.  This has now been changed: The agents compute their next state, but the engines are
+ * responsible for reinsertion into QSim.  For this, they obtain an "internal interface" during engine addition.  Naming
+ * conventions will be adapted to this in the future.
+ * <li> <i>A caveat is that drivers that move around other agents (such as TransitDriver, TaxicabDriver) need to become
+ * "engines".</i>  Possibly, something that executes a leg is not really the same as an "engine", but this is what we have
+ * for the time being.
+ * <li> Engines that offer new modes also need to be registered as "DepartureHandler"s.
+ *  * </ul>
+ * Future plans include: pull the agent counter write methods back into QSim (no big deal, I hope); pull the actstart/end,
+ * agent departure/arrival back into QSim+engines; somewhat separate the teleportation engine and the activities engine from the
+ * framework part of QSim.
+ * <p></p>
+ * @author dstrippgen
+ * @author mrieser
+ * @author dgrether
+ * @author knagel
+ */
+public final class QSim extends Thread implements VisMobsim, Netsim, ActivityEndRescheduler {
+
+	final private static Logger log = Logger.getLogger(QSim.class);
+
+	/** time since last "info" */
+	private double infoTime = 0;
+
+	private static final int INFO_PERIOD = 3600;
+	//	private static final int INFO_PERIOD = 10;
+
+	private final EventsManager events;
+
+	private NetsimEngine netEngine;
+
+	private final Collection<MobsimEngine> mobsimEngines = new ArrayList<>();
+
+	private final MobsimTimer simTimer;
+
+	private TeleportationEngine teleportationEngine;
+
+	private WithinDayEngine withindayEngine = null;
+
+	private final Date realWorldStarttime = new Date();
+	private double stopTime = 100 * 3600;
+	private final MobsimListenerManager listenerManager;
+	private final Scenario scenario;
+	private final List<ActivityHandler> activityHandlers = new ArrayList<>();
+	private final List<DepartureHandler> departureHandlers = new ArrayList<>();
+	private final org.matsim.core.mobsim.qsim.AgentCounter agentCounter;
+	private final Map<Id<Person>, MobsimAgent> agents = new LinkedHashMap<>();
+	private final Map<Id<Vehicle>,MobsimVehicle> vehicles = new LinkedHashMap<>() ;
+	private final List<AgentSource> agentSources = new ArrayList<>();
+
+	// for detailed run time analysis
+	public static boolean analyzeRunTimes = false;
+	private long startTime = 0;
+	private long qSimInternalTime = 0;
+	private final Map<MobsimEngine, AtomicLong> mobsimEngineRunTimes;
+	private ActivityEngine activityEngine;
+
+	{
+		if (analyzeRunTimes) this.mobsimEngineRunTimes = new HashMap<>();
+		else this.mobsimEngineRunTimes = null;
+	}
+
+	/*package (for tests)*/ final InternalInterface internalInterface = new InternalInterface() {
+
+		// These methods must be synchronized, because they are called back
+		// from possibly multi-threaded engines, and they access
+		// global mutable data.
+
+		@Override
+		public synchronized void arrangeNextAgentState(MobsimAgent agent) {
+			QSim.this.arrangeNextAgentAction(agent);
+		}
+
+		@Override
+		public QSim getMobsim() {
+			return QSim.this;
+		}
+
+		@Override
+		public synchronized void registerAdditionalAgentOnLink(final MobsimAgent planAgent) {
+			if (QSim.this.netEngine != null) {
+				QSim.this.netEngine.registerAdditionalAgentOnLink(planAgent);
+			}
+		}
+
+		@Override
+		public synchronized MobsimAgent unregisterAdditionalAgentOnLink(Id<Person> agentId, Id<Link> linkId) {
+			if (QSim.this.netEngine != null) {
+				return QSim.this.netEngine.unregisterAdditionalAgentOnLink(agentId, linkId);
+			}
+			return null;
+		}
+
+//		@Override
+//		@Deprecated // use same method from QSim directly and try to get rid of the handle to internal interface. kai, mar'15
+//		public void rescheduleActivityEnd(MobsimAgent agent) {
+//			// yy my current intuition would be that this could become a public QSim method.  The original idea was that I wanted external
+//			// code only to insert agents into the QSim, and from then on the QSim handles it internally.  However, the main thing that truly seems to be
+//			// done internally is to move the agents between the engines, e.g. around endActivity and endLeg.  In consequence,
+//			// "arrangeNextAgentState" and "(un)registerAgentOnLink" need to be protected.  But not this one.  kai, mar'15
+//			QSim.this.activityEngine.rescheduleActivityEnd(agent);
+//		}
+
+		@Override
+		public final List<DepartureHandler> getDepartureHandlers() {
+			return departureHandlers ;
+		}
+	};
+
+	private Collection<AgentTracker> agentTrackers = new ArrayList<>() ;
+
+	private Injector childInjector;
+//	private QVehicleFactory qVehicleFactory;
+	
+	@Override
+	public final void rescheduleActivityEnd(MobsimAgent agent) {
+		for( ActivityHandler activityHandler : this.activityHandlers ){
+			Gbl.assertNotNull( activityHandler );
+			activityHandler.rescheduleActivityEnd( agent );
+		}
+	}
+
+	/**
+	 * Constructs an instance of this simulation which does not do anything by itself, but accepts handlers for Activities and Legs.
+	 * Use this constructor if you want to plug together your very own simulation, i.e. you are writing some of the simulation
+	 * logic yourself.
+	 *
+	 * If you wish to use QSim as a product and run a simulation based on a Config file, rather use QSimFactory as your entry point.
+	 *
+	 */
+	@Inject
+	private QSim( final Scenario sc, EventsManager events, Injector childInjector ) {
+		this.scenario = sc;
+		if ( sc.getConfig().qsim().getNumberOfThreads() > 1) {
+			this.events = EventsUtils.getParallelFeedableInstance( events );
+		} else {
+			this.events = events;
+		}
+		this.listenerManager = new MobsimListenerManager( this );
+		this.agentCounter = new org.matsim.core.mobsim.qsim.AgentCounter();
+		this.simTimer = new MobsimTimer( sc.getConfig().qsim().getTimeStepSize());
+		
+		this.childInjector = childInjector ;
+//		this.qVehicleFactory = qVehicleFactory;
+	}
+
+	// ============================================================================================================================
+	// "run" method:
+
+	@Override
+	public void run() {
+		try {
+			// Teleportation must be last (default) departure handler, so add it only before running:
+			this.departureHandlers.add(this.teleportationEngine);
+
+			// ActivityEngine must be last (=default) activity handler, so add it only before running:
+			this.activityHandlers.add( this.activityEngine ) ;
+
+			prepareSim();
+			this.listenerManager.fireQueueSimulationInitializedEvent();
+
+			// Put agents into the handler for their first ("overnight") action,
+			// probably the ActivityEngine. This is done before the first
+			// beforeSimStepEvent, because the expectation seems to be
+			// (e.g. in OTFVis), that agents are doing something
+			// (can be located somewhere) before you execute a sim step.
+			// Agents can abort in this loop already, so we iterate over
+			// a defensive copy of the agent collection.
+			for (MobsimAgent agent : new ArrayList<>(this.agents.values())) {
+				arrangeNextAgentAction(agent);
+			}
+
+			// do iterations
+			boolean doContinue = true;
+			while (doContinue) {
+				doContinue = doSimStep();
+			}
+		} finally {
+			// We really want to perform that. For instance, with QNetsimEngine, threads are cleaned up in this method.
+			// Without this finally, in case of a crash, threads are not closed, which lead to process hanging forever
+			// at least on the eth euler cluster (but not on our local machines at ivt!?) td oct 15
+			cleanupSim();
+		}
+	}
+
+	// ============================================================================================================================
+	// prepareSim and related:
+
+	/**
+	 * Prepare the simulation and get all the settings from the configuration.
+	 */
+	/*package*/ void prepareSim() {
+		events.initProcessing();
+
+		createAgents();
+		this.initSimTimer();
+		this.infoTime = Math.floor(this.simTimer.getSimStartTime()
+				/ INFO_PERIOD)
+				* INFO_PERIOD; // infoTime may be < simStartTime, this ensures
+		// to print out the info at the very first
+		// timestep already
+
+		for (MobsimEngine mobsimEngine : this.mobsimEngines) {
+			mobsimEngine.onPrepareSim();
+		}
+	}
+
+	private void createAgents() {
+		for (AgentSource agentSource : this.agentSources) {
+			agentSource.insertAgentsIntoMobsim();
+		}
+	}
+
+//	public void createAndParkVehicleOnLink(Vehicle vehicle, Id<Link> linkId) {
+//		QVehicle qveh = this.qVehicleFactory.createQVehicle( vehicle ) ;
+//		addParkedVehicle ( qveh, linkId ) ;
+//	}
+
+	private static int wrnCnt2 = 0;
+	public void addParkedVehicle(MobsimVehicle veh, Id<Link> startLinkId) {
+		if (this.netEngine != null) {
+			this.netEngine.addParkedVehicle(veh, startLinkId);
+		} else {
+			if (wrnCnt2 < 1) {
+				log.warn( "not able to add parked vehicle since there is no netsim engine.  continuing anyway, but it may "
+						+ "not be clear what this means ...") ;
+				log.warn(Gbl.ONLYONCE);
+				wrnCnt2++;
+			}
+		}
+		if ( this.vehicles.containsKey( veh.getId() ) ) {
+			throw new RuntimeException( "vehicle with ID " + veh.getId() + " exists twice. Aborting ..." ) ;
+		}
+		this.vehicles.put( veh.getId(), veh ) ;
+	}
+	
+	public Map<Id<Vehicle>,MobsimVehicle> getVehicles() {
+		return Collections.unmodifiableMap( this.vehicles ) ;
+	}
+
+	void cleanupSim() {
+		this.listenerManager.fireQueueSimulationBeforeCleanupEvent();
+
+		boolean gotException = false;
+		for (MobsimEngine mobsimEngine : mobsimEngines) {
+			try {
+				// make sure all engines are cleaned up
+				mobsimEngine.afterSim();
+			}
+			catch (Exception e) {
+				log.error("got exception while cleaning up", e);
+			}
+		}
+
+		if (gotException) throw new RuntimeException( "got exception while cleaning up the QSim. Please check the error messages above for details.");
+		events.finishProcessing();
+		if (analyzeRunTimes) {
+			log.info("qsim internal cpu time (nanos): " + qSimInternalTime);
+			for (Entry<MobsimEngine, AtomicLong> entry : this.mobsimEngineRunTimes.entrySet()) {
+				log.info(entry.getKey().getClass().toString() + " cpu time (nanos): " + entry.getValue().get());				
+			}
+			log.info("");
+			if ( this.netEngine instanceof QNetsimEngine ) {
+				((QNetsimEngine)this.netEngine).printEngineRunTimes();
+				// (yy should somehow be in afterSim()).
+			}
+		}
+	}
+
+	/**
+	 * Do one step of the simulation run.
+	 *
+	 * @return true if the simulation needs to continue
+	 */
+	/*package*/ boolean doSimStep() {
+		if (analyzeRunTimes) this.startTime = System.nanoTime();
+
+		final double now = this.getSimTimer().getTimeOfDay();
+
+		this.listenerManager.fireQueueSimulationBeforeSimStepEvent(now);
+		
+		if (analyzeRunTimes) this.qSimInternalTime += System.nanoTime() - this.startTime;
+		
+		/*
+		 * The WithinDayEngine has to perform its replannings before
+		 * the other engines simulate the sim step.
+		 */
+		if (this.withindayEngine != null) {
+			if (analyzeRunTimes) startTime = System.nanoTime();
+			this.withindayEngine.doSimStep(now);
+			if (analyzeRunTimes) this.mobsimEngineRunTimes.get(this.withindayEngine).addAndGet(System.nanoTime() - this.startTime);
+		}
+
+		// "added" engines
+		for (MobsimEngine mobsimEngine : this.mobsimEngines) {
+			if (analyzeRunTimes) this.startTime = System.nanoTime();
+			
+			// withindayEngine.doSimStep(time) has already been called
+			if (mobsimEngine == this.withindayEngine) continue;
+
+			mobsimEngine.doSimStep(now);
+			
+			if (analyzeRunTimes) this.mobsimEngineRunTimes.get(mobsimEngine).addAndGet(System.nanoTime() - this.startTime);
+		}
+
+		if (analyzeRunTimes) this.startTime = System.nanoTime();
+		
+		// console printout:
+		this.printSimLog(now);
+		boolean doContinue =  (this.agentCounter.isLiving() && (this.stopTime > now));
+		this.events.afterSimStep(now);
+		this.listenerManager.fireQueueSimulationAfterSimStepEvent(now);
+
+		final QSimConfigGroup qsimConfigGroup = this.scenario.getConfig().qsim();
+		if ( qsimConfigGroup.getSimEndtimeInterpretation()==EndtimeInterpretation.onlyUseEndtime ) {
+			if ( now > qsimConfigGroup.getEndTime() ) {
+				doContinue = false ;
+			} else {
+				doContinue = true ;
+			}
+		}
+
+		if (doContinue) {
+			this.simTimer.incrementTime();
+		}
+		
+		if (analyzeRunTimes) this.qSimInternalTime += System.nanoTime() - this.startTime;
+
+		return doContinue;
+	}
+
+	public void insertAgentIntoMobsim(final MobsimAgent agent) {
+		if (this.agents.containsKey(agent.getId())) {
+			throw new RuntimeException("Agent with same Id (" + agent.getId().toString() + ") already in mobsim; aborting ... ") ;
+		}
+		this.agents.put(agent.getId(), agent);
+		this.agentCounter.incLiving();
+	}
+
+	private void arrangeNextAgentAction(final MobsimAgent agent) {
+		switch( agent.getState() ) {
+		case ACTIVITY:
+			arrangeAgentActivity(agent);
+			break ;
+		case LEG:
+			this.arrangeAgentDeparture(agent);
+			break ;
+		case ABORT:
+			this.events.processEvent( new PersonStuckEvent(this.simTimer.getTimeOfDay(), agent.getId(), agent.getCurrentLinkId(), agent.getMode()));
+
+			// NOTE: in the same way as one can register departure handler or activity handler, we could allow to
+			// register abort handlers.  If someone ever comes to this place here and needs this.  kai, nov'17
+			
+			this.agents.remove(agent.getId()) ;
+			this.agentCounter.decLiving();
+			this.agentCounter.incLost();
+			break ;
+		default:
+			throw new RuntimeException("agent with unknown state (possibly null)") ;
+		}
+	}
+
+	private void arrangeAgentActivity(final MobsimAgent agent) {
+		for (ActivityHandler activityHandler : this.activityHandlers) {
+			if (activityHandler.handleActivity(agent)) {
+				return;
+			}
+		}
+	}
+
+	/**
+	 * Informs the simulation that the specified agent wants to depart from its
+	 * current activity. The simulation can then put the agent onto its vehicle
+	 * on a link or teleport it to its destination.
+	 *
+	 */
+	private void arrangeAgentDeparture(final MobsimAgent agent) {
+		double now = this.getSimTimer().getTimeOfDay();
+		Id<Link> linkId = agent.getCurrentLinkId();
+		Gbl.assertIf( linkId!=null );
+		events.processEvent(new PersonDepartureEvent(now, agent.getId(), linkId, agent.getMode()));
+
+		for (DepartureHandler departureHandler : this.departureHandlers) {
+			if (departureHandler.handleDeparture(now, agent, linkId)) {
+				return;
+			}
+		}
+		log.warn("no departure handler wanted to handle the departure of agent " + agent.getId());
+		// yy my intuition is that this should be followed by setting the agent state to abort. kai, nov'14
+
+	}
+
+	// ############################################################################################################################
+	// private methods
+	// ############################################################################################################################
+
+	private void initSimTimer() {
+		QSimConfigGroup qSimConfigGroup = this.scenario.getConfig().qsim();
+		Double configuredStartTime = qSimConfigGroup.getStartTime();
+		this.stopTime = qSimConfigGroup.getEndTime();
+		if (configuredStartTime == Time.UNDEFINED_TIME) {
+			configuredStartTime = 0.0;
+		}
+		if ((this.stopTime == Time.UNDEFINED_TIME) || (this.stopTime == 0)) {
+			this.stopTime = Double.MAX_VALUE;
+		}
+
+		double simStartTime;
+		if (QSimConfigGroup.StarttimeInterpretation.maxOfStarttimeAndEarliestActivityEnd.equals(qSimConfigGroup.getSimStarttimeInterpretation())) {
+			double firstAgentStartTime = calculateFirstAgentStartTime();
+			simStartTime = Math.floor(Math.max(configuredStartTime, firstAgentStartTime));
+		} else if (QSimConfigGroup.StarttimeInterpretation.onlyUseStarttime.equals(qSimConfigGroup.getSimStarttimeInterpretation())) {
+			simStartTime = configuredStartTime;
+		} else {
+			throw new RuntimeException("unkonwn starttimeInterpretation; aborting ...");
+		}
+
+		this.simTimer.setSimStartTime(simStartTime);
+		this.simTimer.setTime(simStartTime);
+
+	}
+
+	private double calculateFirstAgentStartTime() {
+		double firstAgentStartTime = Double.POSITIVE_INFINITY;
+		for (MobsimAgent agent : agents.values()) {
+			firstAgentStartTime = Math.min(firstAgentStartTime, agent.getActivityEndTime());
+		}
+		return firstAgentStartTime;
+	}
+
+	// ############################################################################################################################
+	// utility methods (presumably no state change)
+	// ############################################################################################################################
+
+	private void printSimLog(final double time) {
+		if (time >= this.infoTime) {
+			//		if(true){
+			this.infoTime += INFO_PERIOD;
+			Date endtime = new Date();
+			long diffreal = (endtime.getTime() - this.realWorldStarttime
+					.getTime()) / 1000;
+			double diffsim = time - this.simTimer.getSimStartTime();
+			log.info("SIMULATION (NEW QSim) AT " + Time.writeTime(time)
+					+ " : #Veh=" + this.agentCounter.getLiving() + " lost="
+					+ this.agentCounter.getLost() + " simT=" + diffsim
+					+ "s realT=" + (diffreal) + "s; (s/r): "
+					+ (diffsim / (diffreal + Double.MIN_VALUE)));
+
+			Gbl.printMemoryUsage();
+		}
+	}
+
+	// ############################################################################################################################
+	// no real functionality beyond this point
+	// ############################################################################################################################
+
+	@Override
+	public EventsManager getEventsManager() {
+		return events;
+	}
+
+	@Override
+	public NetsimNetwork getNetsimNetwork() {
+		return this.netEngine.getNetsimNetwork();
+	}
+
+	@Override
+	public VisNetwork getVisNetwork() {
+		return this.netEngine.getNetsimNetwork();
+	}
+
+	@Override
+	public Scenario getScenario() {
+		return this.scenario;
+	}
+
+	@Override
+	public MobsimTimer getSimTimer() {
+		return this.simTimer;
+	}
+
+	public void addMobsimEngine(MobsimEngine mobsimEngine) {
+		// yy in all of the instanceof expressions below, the implementation class needs to be replaced
+		// by a meaningful interface.  kai, oct'17
+		
+//		if (mobsimEngine instanceof TransitQSimEngine) {
+//			if (this.transitEngine != null) {
+//				log.warn("pre-existing transitEngine != null; will be overwritten; with the current design, " +
+//						"there can only be one TransitQSimEngine") ;
+//			}
+//			this.transitEngine = (TransitQSimEngine) mobsimEngine;
+//		}
+
+		// yy note that what follows here somewhat interacts with the QSimProvider, which is doing similar things.  I just fixed a resulting misunderstanding re
+		// ActivityEngine, but presumably more thinking should be invested here.  kai, mar'19
+
+		if ( mobsimEngine instanceof AgentTracker ) {
+			agentTrackers.add((AgentTracker) mobsimEngine);
+		}
+		if (mobsimEngine instanceof ActivityEngine){
+			this.activityEngine = (ActivityEngine) mobsimEngine;
+		}
+		if ( mobsimEngine instanceof HasAgentTracker ) {
+			agentTrackers.add(((HasAgentTracker) mobsimEngine).getAgentTracker());
+		}
+		if (mobsimEngine instanceof NetsimEngine) {
+			this.netEngine = (NetsimEngine) mobsimEngine;
+		}
+		if (mobsimEngine instanceof TeleportationEngine) {
+			this.teleportationEngine = (TeleportationEngine) mobsimEngine;
+		}
+		if (mobsimEngine instanceof WithinDayEngine) {
+			this.withindayEngine = (WithinDayEngine) mobsimEngine;
+		}
+		mobsimEngine.setInternalInterface(this.internalInterface);
+		this.mobsimEngines.add(mobsimEngine);
+		
+		if (analyzeRunTimes) this.mobsimEngineRunTimes.put(mobsimEngine, new AtomicLong());
+	}
+
+	@Override
+	public AgentCounter getAgentCounter() {
+		return this.agentCounter;
+	}
+
+	public void addDepartureHandler(DepartureHandler departureHandler) {
+		if (!(departureHandler instanceof TeleportationEngine)) {
+			// We add the teleportation handler manually later
+			this.departureHandlers.add(departureHandler);
+		}
+	}
+
+	public void addActivityHandler(ActivityHandler activityHandler) {
+		if ( ! ( activityHandler instanceof ActivityEngine ) ){
+			// We add the ActivityEngine manually later
+			Gbl.assertNotNull( activityHandler );
+			this.activityHandlers.add( activityHandler );
+		}
+	}
+
+	/**
+	 * Adds the QueueSimulationListener instance given as parameters as listener
+	 * to this QueueSimulation instance.
+	 */
+	@Override
+	public void addQueueSimulationListeners(MobsimListener listener) {
+		this.listenerManager.addQueueSimulationListener(listener);
+	}
+
+	@Inject
+	void addQueueSimulationListeners(Set<MobsimListener> listeners) {
+		for (MobsimListener listener : listeners) {
+			this.listenerManager.addQueueSimulationListener(listener);
+		}
+	}
+
+//	/**
+//	 * Only OTFVis is allowed to use this. If you want access to the TransitQSimEngine,
+//	 * just "inline" the factory method of this class to plug together your own QSim, and you've got it!
+//	 * This getter will disappear very soon. michaz 11/11
+//	 */
+//	@Deprecated
+//	public TransitQSimEngine getTransitEngine() {
+//		return this.transitEngine;
+//	}
+	// see new getAgentTrackers method.  kai, nov'17
+
+	@Override
+	public Map<Id<Person>, MobsimAgent> getAgents() {
+		return Collections.unmodifiableMap(this.agents);
+	}
+
+	public void addAgentSource(AgentSource agentSource) {
+		this.agentSources.add(agentSource);
+	}
+
+	@Override
+	public VisData getNonNetworkAgentSnapshots() {
+		return new VisData() {
+
+			@Override
+			public Collection<AgentSnapshotInfo> addAgentSnapshotInfo(Collection<AgentSnapshotInfo> positions) {
+				for (MobsimEngine mobsimEngine : mobsimEngines) {
+					if (mobsimEngine instanceof VisData) {
+						VisData visData = (VisData) mobsimEngine;
+						positions = visData.addAgentSnapshotInfo(positions);
+					}
+				}
+				return positions;
+			}
+		};
+	}
+
+	public Collection<AgentTracker> getAgentTrackers() {
+		return Collections.unmodifiableCollection(agentTrackers) ;
+	}
+	
+	public Injector getChildInjector() {
+		return this.childInjector  ;
+	}
+	
+	public final void addNetworkChangeEvent( NetworkChangeEvent event ) {
+		// used (and thus implicitly tested) by bdi-abm-integration project.  A separate core test would be good. kai, feb'18
+		
+		boolean processed = false ;
+		for ( MobsimEngine engine : this.mobsimEngines ) {
+			if ( engine instanceof NetworkChangeEventsEngineI ) {
+				((NetworkChangeEventsEngineI) engine).addNetworkChangeEvent( event );
+				processed = true ;
+			}
+		}
+		if ( !processed ) {
+			throw new RuntimeException("received a network change event, but did not process it.  Maybe " +
+											   "the network change events engine was not set up for the qsim?  Aborting ...") ;
+		}
+	}
+	
+}