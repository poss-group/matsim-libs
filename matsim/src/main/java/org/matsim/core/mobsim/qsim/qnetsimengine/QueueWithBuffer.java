--- conflicted
+++ resolved
@@ -29,6 +29,7 @@
 import org.matsim.core.api.experimental.events.LaneEnterEvent;
 import org.matsim.core.api.experimental.events.LaneLeaveEvent;
 import org.matsim.core.config.groups.QSimConfigGroup;
+import org.matsim.core.config.groups.QSimConfigGroup.InflowConstraint;
 import org.matsim.core.config.groups.QSimConfigGroup.LinkDynamics;
 import org.matsim.core.config.groups.QSimConfigGroup.TrafficDynamics;
 import org.matsim.core.gbl.Gbl;
@@ -200,7 +201,7 @@
 		this.calculateFlowCapacity();
 		this.calculateStorageCapacity();
 		
-		if ( context.qsimConfig.getTrafficDynamics() != TrafficDynamics.queue ) {
+		if ( context.qsimConfig.getTrafficDynamics()==TrafficDynamics.withHoles ) {
 			remainingHolesStorageCapacity = this.storageCapacity;
 		}
 
@@ -298,20 +299,7 @@
 
 	final void initBeforeSimStep() {
 		if(!context.qsimConfig.isUsingFastCapacityUpdate() ){
-<<<<<<< HEAD
 		    updateSlowFlowAccumulation();
-=======
-			remainingflowCap = flowCapacityPerTimeStep;
-			if (thisTimeStepGreen && flowcap_accumulate.getValue() < 1.0 && isNotOfferingVehicle() ) {
-				flowcap_accumulate.addValue( flowCapacityPerTimeStepFractionalPart, now);
-			}
-		}
-		if ( context.qsimConfig.getTrafficDynamics()==TrafficDynamics.KWM ) {
-			this.accumulatedInflowCap += this.maxFlowFromFdiag ;
-			if ( this.accumulatedInflowCap > Math.ceil( this.maxFlowFromFdiag ) ) {
-				this.accumulatedInflowCap = Math.ceil( this.maxFlowFromFdiag ) ;
-			}
->>>>>>> 3f612b2d
 		}
 	}
 
@@ -321,7 +309,7 @@
 		flowCapacityPerTimeStep = flowCapacityPerTimeStep * context.qsimConfig.getTimeStepSize() * context.qsimConfig.getFlowCapFactor() ;
 		inverseFlowCapacityPerTimeStep = 1.0 / flowCapacityPerTimeStep;
 		
-		if ( context.qsimConfig.getTrafficDynamics()==TrafficDynamics.KWM ) {
+		if ( context.qsimConfig.getInflowConstraint()==InflowConstraint.maxflowFromFdiag ) {
 			// uncongested branch: q = vmax * rho
 			// congested branch: q = vhole * (rhojam - rho)
 			// equal: rho * (vmax + vhole) = vhole * rhojam
@@ -376,7 +364,7 @@
 		 * 
 		 */
 		
-		if ( context.qsimConfig.getTrafficDynamics() != TrafficDynamics.queue ) {
+		if ( context.qsimConfig.getTrafficDynamics()==TrafficDynamics.withHoles ) {
 //			final double minStorCapForHoles = 2. * flowCapacityPerTimeStep * context.getSimTimer().getSimTimestepSize();
 			final double freeSpeed = qLink.getLink().getFreespeed() ;
 			final double holeSpeed = HOLE_SPEED_KM_H/3.6;
@@ -397,7 +385,6 @@
 
 	@Override
 	final boolean doSimStep( ) {
-<<<<<<< HEAD
        if ( context.qsimConfig.getInflowConstraint()!=InflowConstraint.none ) {
             this.accumulatedInflowCap += this.maxFlowFromFdiag ;
             if ( this.accumulatedInflowCap > Math.ceil( this.maxFlowFromFdiag ) ) {
@@ -406,10 +393,6 @@
         }
 
 		if(context.qsimConfig.getTrafficDynamics()==TrafficDynamics.withHoles) this.processArrivalOfHoles( ) ;
-=======
-		this.updateRemainingFlowCapacity();
-		if(context.qsimConfig.getTrafficDynamics()!=TrafficDynamics.queue) this.processArrivalOfHoles( ) ;
->>>>>>> 3f612b2d
 		this.moveQueueToBuffer();
 		return true ;
 	}
@@ -494,7 +477,7 @@
 			usedStorageCapacity -= veh.getSizeInEquivalents();
 		}
 
-		if ( context.qsimConfig.getTrafficDynamics()!=TrafficDynamics.queue ) {
+		if ( context.qsimConfig.getTrafficDynamics()==TrafficDynamics.withHoles ) {
 			QueueWithBuffer.Hole hole = new QueueWithBuffer.Hole() ;
 			double ttimeOfHoles = length*3600./HOLE_SPEED_KM_H/1000. ;
 			
@@ -559,29 +542,18 @@
 	 final boolean isAcceptingFromUpstream() {
 		boolean storageOk = usedStorageCapacity < storageCapacity ;
 		
-<<<<<<< HEAD
 		if ( context.qsimConfig.getTrafficDynamics()!=TrafficDynamics.withHoles 
 				&& context.qsimConfig.getInflowConstraint()==InflowConstraint.none ) {
-=======
-		if ( context.qsimConfig.getTrafficDynamics()==TrafficDynamics.queue )  {
->>>>>>> 3f612b2d
 			return storageOk ;
 		}
 		// (continue only if HOLES and/or inflow constraint)
 
-<<<<<<< HEAD
 		if( context.qsimConfig.getTrafficDynamics()!=TrafficDynamics.withHoles
 				&& !storageOk) { // irrespective of inflow constraint, storageOk must be respected; amit Aug 2016
 			return storageOk;
 		}
-=======
-//		if( ! (context.qsimConfig.getTrafficDynamics()==TrafficDynamics.withHoles)
-//				&& !storageOk) { // irrespective of inflow constrain, storageOk must be respected; amit Aug 2016
-//			return storageOk;
-//		}
->>>>>>> 3f612b2d
-		
-		if ( context.qsimConfig.getTrafficDynamics() != TrafficDynamics.queue
+		
+		if ( context.qsimConfig.getTrafficDynamics()==TrafficDynamics.withHoles   
 				&& remainingHolesStorageCapacity <= 0. ) { 
 			// check the holes storage capacity if using holes only (amit, Aug 2016)
 			return false ;
@@ -591,7 +563,7 @@
 		// * reduced by entering vehicles
 		// * increased by holes arriving at upstream end of link
 		
-		if ( context.qsimConfig.getTrafficDynamics() != TrafficDynamics.KWM ) {
+		if ( context.qsimConfig.getInflowConstraint()==InflowConstraint.none ) {
 			return true ;
 		}
 		
@@ -756,10 +728,10 @@
 		veh.setCurrentLink(qLink.getLink());
 		vehQueue.add(veh);
 
-		if ( context.qsimConfig.getTrafficDynamics()!=TrafficDynamics.queue ) {
+		if ( context.qsimConfig.getTrafficDynamics()==TrafficDynamics.withHoles ) {
 			remainingHolesStorageCapacity -= veh.getSizeInEquivalents();
 		}
-		if ( context.qsimConfig.getTrafficDynamics()==TrafficDynamics.KWM ) {
+		if ( context.qsimConfig.getInflowConstraint()!=InflowConstraint.none ) {
 			this.accumulatedInflowCap -= veh.getSizeInEquivalents() ;
 		}
 	}
