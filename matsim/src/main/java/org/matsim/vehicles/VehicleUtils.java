/* *********************************************************************** *
 * project: matsim
 * VehicleUtils.java
 *                                                                         *
 * *********************************************************************** *
 *                                                                         *
 * copyright       : (C) 2011 by the members listed in the COPYING,        *
 *                   LICENSE and WARRANTY file.                            *
 * email           : info at matsim dot org                                *
 *                                                                         *
 * *********************************************************************** *
 *                                                                         *
 *   This program is free software; you can redistribute it and/or modify  *
 *   it under the terms of the GNU General Public License as published by  *
 *   the Free Software Foundation; either version 2 of the License, or     *
 *   (at your option) any later version.                                   *
 *   See also COPYING, LICENSE and WARRANTY file                           *
 *                                                                         *
 * *********************************************************************** */

package org.matsim.vehicles;

import org.apache.log4j.Logger;
import org.matsim.api.core.v01.Id;
<<<<<<< HEAD
import org.matsim.utils.objectattributes.attributable.Attributes;
=======
import org.matsim.api.core.v01.population.Person;

import java.util.HashMap;
import java.util.Map;
>>>>>>> 0bb53197


/**
 * @author nagel
 *
 */
public class VehicleUtils {
	private static final Logger log = Logger.getLogger( VehicleUtils.class ) ;

	private static final VehicleType DEFAULT_VEHICLE_TYPE = VehicleUtils.getFactory().createVehicleType(Id.create("defaultVehicleType", VehicleType.class));
	private static final String VEHICLE_ATTRIBUTE_KEY = "vehicles";

	// should remain under the hood --> should remain private
	private static final String DOOR_OPERATION_MODE = "doorOperationMode" ;
	private static final String EGRESSTIME = "egressTimeInSecondsPerPerson";
	private static final String ACCESSTIME = "accessTimeInSecondsPerPerson";
	private static final String FUELCONSUMPTION = "fuelConsumptionLitersPerMeter";
	private static final String FREIGHT_CAPACITY_UNITS = "freightCapacityInUnits";
	private static final String HBEFA_VEHICLE_CATEGORY_= "HbefaVehicleCategory";
	private static final String HBEFA_TECHNOLOGY = "HbefaTechnology";
	private static final String HBEFA_SIZE_CLASS = "HbefaSizeClass";
	private static final String HBEFA_EMISSIONS_CONCEPT = "HbefaEmissionsConcept";
	private static final String COST_PER_SECOND_WAITING = "costsPerSecondWaiting";
	private static final String COST_PER_SECOND_INSERVICE = "costsPerSecondInService";

	static {
		VehicleCapacityImpl capacity = new VehicleCapacityImpl();
		capacity.setSeats(4);
		DEFAULT_VEHICLE_TYPE.setCapacity(capacity);
	}

	public static VehiclesFactory getFactory() {
		return new VehiclesFactoryImpl();
	}

	public static Vehicles createVehiclesContainer() {
		return new VehiclesImpl();
	}

	public static VehicleType getDefaultVehicleType() {
		return DEFAULT_VEHICLE_TYPE;
	}

<<<<<<< HEAD
	//******** general VehicleType attributes ************

	public static DoorOperationMode getDoorOperationMode( VehicleType vehicleType ){
		final Object attribute = vehicleType.getAttributes().getAttribute( DOOR_OPERATION_MODE );
		if ( attribute==null ) {
			return DoorOperationMode.serial; // this was the default value in V1; could also return null instead.
		} else if (attribute instanceof DoorOperationMode ){
			return (DoorOperationMode) attribute;
		} else if (attribute instanceof String) {
			String modeString = (String) attribute;
			if ( DoorOperationMode.serial.toString().equalsIgnoreCase(modeString )) {
				return DoorOperationMode.serial;
			} else if ( DoorOperationMode.parallel.toString().equalsIgnoreCase(modeString )) {
				return DoorOperationMode.parallel;
			} else {
				throw new IllegalArgumentException("VehicleType " + vehicleType.getId().toString() + " : Door operation mode " + modeString + "is not supported");
			}
		}
		else {
			throw new RuntimeException("Type of " + attribute + "is not supported here");
		}
	}

	public static void setDoorOperationMode( VehicleType vehicleType, DoorOperationMode mode ){
		vehicleType.getAttributes().putAttribute( DOOR_OPERATION_MODE, mode ) ;
	}

	public static double getEgressTime(VehicleType vehicleType) {
		final Object attribute = vehicleType.getAttributes().getAttribute( EGRESSTIME );
		if ( attribute==null ) {
			return 1.0 ; // this was the default value in V1; could also return Double-null instead.
		} else {
			return (double) attribute;
		}
	}

	public static void setEgressTime(VehicleType vehicleType, double egressTime) {
		vehicleType.getAttributes().putAttribute(EGRESSTIME, egressTime);
	}

	public static double getAccessTime(VehicleType vehicleType) {
		final Object attribute = vehicleType.getAttributes().getAttribute( ACCESSTIME );
		if ( attribute==null ) {
			return 1.0 ; // this was the default value in V1; could also return Double-null instead.
		} else {
			return (double) attribute ;
		}
	}

	public static void setAccessTime(VehicleType vehicleType, double accessTime) {
		vehicleType.getAttributes().putAttribute(ACCESSTIME, accessTime);
	}

	public static double getFuelConsumption(VehicleType vehicleType) {
		final Object attribute = vehicleType.getAttributes().getAttribute(FUELCONSUMPTION);
		if ( attribute==null ) {
			return Double.NaN ; // this was the default value in V1; could also return Double-null instead.
		} else {
			return (double) attribute;
		}
	}

	public static void setFuelConsumption(VehicleType vehicleType, double literPerMeter) {
		vehicleType.getAttributes().putAttribute(FUELCONSUMPTION, literPerMeter);
	}

	//TODO: Remove here, because we now let in engineInformation as seperate field?
	public static EngineInformation getEngineInformation(VehicleType vehicleType){
		EngineInformation engineInformation = vehicleType.getEngineInformation();
		//if not stored in the "old" format, organize values from the attributes. This will be probably changed in the future, kmt mar'19
		if (Double.isNaN(engineInformation.getFuelConsumption())){
			engineInformation.setFuelConsumption(getFuelConsumption(vehicleType));
		}
		return engineInformation;
	}

	//TODO: Remove here, because we now let in engineInformation as seperate field?
	public static void setEngineInformation(VehicleType vehicleType, EngineInformation.FuelType fuelType, double literPerMeter){
		vehicleType.setEngineInformation(new EngineInformationImpl(fuelType));
		setHbefaTechnology(vehicleType.getEngineInformation(), fuelType.toString());
		setFuelConsumption(vehicleType, literPerMeter);
	}

	//TODO: Remove here, because we now let in engineInformation as seperate field?
	public static void setEngineInformation(VehicleType vehicleType, Attributes currAttributes) {
		vehicleType.setEngineInformation(new EngineInformationImpl());
		if (currAttributes == null || currAttributes.isEmpty()){
//			log.warn("No Attributes were set for EngineInformation of vehicle type " + vehicleType);
			throw new RuntimeException("No Attributes were set for EngineInformation of vehicle type " + vehicleType);
		} else {
			for (String attribute : currAttributes.getAsMap().keySet()) {
				vehicleType.getAttributes().putAttribute(attribute, currAttributes.getAttribute(attribute));
			}
		}
	}

	//******** EngineInformation attributes ************

	public static double getFreightCapacityUnits (VehicleCapacity vehicleCapacity) {
		return (int) vehicleCapacity.getAttributes().getAttribute(FREIGHT_CAPACITY_UNITS);
	}

	public static void setFreightCapacityUnits(VehicleCapacity vehicleCapacity, double units) {
		vehicleCapacity.getAttributes().putAttribute(FREIGHT_CAPACITY_UNITS, units);
	}

//	public static String getHbefaTechnology(VehicleType vehicleType){
////		final Object attribute = vehicleType.getAttributes().getAttribute(HBEFA_TECHNOLOGY);
////		return (String) attribute;
//		return getHbefaTechnology( vehicleType.getEngineInformation() ) ;
//	}

	//******** EngineInformation attributes ************

	public static String getHbefaTechnology( EngineInformation ei ){
		return (String) ei.getAttributes().getAttribute( HBEFA_TECHNOLOGY ) ;
	}
	public static void setHbefaTechnology( EngineInformation engineInformation, String hbefaTechnology ) {
		engineInformation.getAttributes().putAttribute( HBEFA_TECHNOLOGY, hbefaTechnology ) ;
	}

//	public static void setHbefaTechnology(VehicleType vehicleType, String hbefaTechnology){
//		vehicleType.getAttributes().putAttribute(HBEFA_TECHNOLOGY, hbefaTechnology);
//	}

//	public static String getHbefaVehicleCategory(VehicleType vehicleType) {
//		return getHbefaVehicleCategory(vehicleType.getEngineInformation()) ;
//	}

	public static String getHbefaVehicleCategory( EngineInformation ei ){
		return (String) ei.getAttributes().getAttribute( HBEFA_VEHICLE_CATEGORY_ ) ;
	}
	public static void setHbefaVehicleCategory( EngineInformation engineInformation, String hbefaVehicleCategory ) {
		engineInformation.getAttributes().putAttribute( HBEFA_VEHICLE_CATEGORY_, hbefaVehicleCategory ) ;
	}

//	public static String getHbefaSizeClass(VehicleType vehicleType) {
//		return getHbefaSizeClass(vehicleType.getEngineInformation());
//	}

	public static String getHbefaSizeClass(EngineInformation ei) {
		return (String) ei.getAttributes().getAttribute(HBEFA_SIZE_CLASS);
	}
	public static void setHbefaSizeClass( EngineInformation engineInformation, String hbefaSizeClass ) {
		engineInformation.getAttributes().putAttribute( HBEFA_SIZE_CLASS, hbefaSizeClass ) ;
	}

//	public static String getHbefaEmissionsConcept(VehicleType vehicleType) {
//		return getHbefaEmissionsConcept(vehicleType.getEngineInformation());
//	}

	public static String getHbefaEmissionsConcept(EngineInformation ei) {
		return (String) ei.getAttributes().getAttribute(HBEFA_EMISSIONS_CONCEPT);
	}
	public static void setHbefaEmissionsConcept( EngineInformation engineInformation, String emissionsConcept ) {
		engineInformation.getAttributes().putAttribute( HBEFA_EMISSIONS_CONCEPT, emissionsConcept ) ;
	}

	//******** CostInformation attributes ************
	public static double getCostsPerSecondWaiting(CostInformation costInformation) {
		return (double) costInformation.getAttributes().getAttribute(COST_PER_SECOND_WAITING);
	}

	public static void setCostsPerSecondWaiting(CostInformation costInformation, double costsPerSecond) {
		costInformation.getAttributes().putAttribute(COST_PER_SECOND_WAITING, costsPerSecond);
	}

	public static double getCostsPerSecondInService(CostInformation costInformation) {
		return (double) costInformation.getAttributes().getAttribute(COST_PER_SECOND_INSERVICE);
	}

	public static void setCostsPerSecondInService(CostInformation costInformation, double costsPerSecond) {
		costInformation.getAttributes().putAttribute(COST_PER_SECOND_INSERVICE, costsPerSecond);
	}

=======
	/**
	 * Creates a vehicle id based on the person and the mode
	 * <p>
	 * If config.qsim().getVehicleSource() is "modeVehicleTypesFromVehiclesData", the returned id is a combination of
	 * the person's id and the supplied mode. E.g. "person1_car
	 *
	 * @param person The person which owns the vehicle
	 * @param mode   The mode this vehicle is for
	 * @return a VehicleId
	 */
	public static Id<Vehicle> createVehicleId(Person person, String mode) {
		return Id.createVehicleId(person.getId().toString() + "_" + mode);
	}

	/**
	 * Retrieves a vehicleId from the person's attributes.
	 *
	 * @return the vehicleId of the person's vehicle for the specified mode
	 * @throws RuntimeException In case no vehicleIds were set or in case no vehicleId was set for the specified mode
	 */
	public static Id<Vehicle> getVehicleId(Person person, String mode) {
		Map<String, Id<Vehicle>> vehicleIds = (Map<String, Id<Vehicle>>) person.getAttributes().getAttribute(VehicleUtils.VEHICLE_ATTRIBUTE_KEY);
		if (vehicleIds == null || !vehicleIds.containsKey(mode)) {
			throw new RuntimeException("Could not retrieve vehicle id from person: " + person.getId().toString() + " for mode: " + mode +
                    ". \nIf you are not using config.qsim().getVehicleSource() with 'defaultVehicle' or 'modeVehicleTypesFromVehiclesData' you have to provide " +
                    "a vehicle for each mode for each person. Attach a map of mode:String -> id:Id<Vehicle> with key 'vehicles' as person attribute to each person." +
                    "\n VehicleUtils.insertVehicleIdIntoAttributes does this for you."
            );
		}
		return vehicleIds.get(mode);
	}

    /**
     * Attaches a vehicle id to a person, so that the router knows which vehicle to use for which mode and person
     */
    public static void insertVehicleIdIntoAttributes(Person person, String mode, Id<Vehicle> vehicleId) {
        Object attr = person.getAttributes().getAttribute(VEHICLE_ATTRIBUTE_KEY);
        Map<String, Id<Vehicle>> map = attr == null ? new HashMap<>() : ((Map<String, Id<Vehicle>>) attr);
        map.put(mode, vehicleId);
        person.getAttributes().putAttribute(VEHICLE_ATTRIBUTE_KEY, map);
    }
>>>>>>> 0bb53197
}<|MERGE_RESOLUTION|>--- conflicted
+++ resolved
@@ -22,14 +22,11 @@
 
 import org.apache.log4j.Logger;
 import org.matsim.api.core.v01.Id;
-<<<<<<< HEAD
-import org.matsim.utils.objectattributes.attributable.Attributes;
-=======
 import org.matsim.api.core.v01.population.Person;
 
 import java.util.HashMap;
 import java.util.Map;
->>>>>>> 0bb53197
+import org.matsim.utils.objectattributes.attributable.Attributes;
 
 
 /**
@@ -73,183 +70,6 @@
 		return DEFAULT_VEHICLE_TYPE;
 	}
 
-<<<<<<< HEAD
-	//******** general VehicleType attributes ************
-
-	public static DoorOperationMode getDoorOperationMode( VehicleType vehicleType ){
-		final Object attribute = vehicleType.getAttributes().getAttribute( DOOR_OPERATION_MODE );
-		if ( attribute==null ) {
-			return DoorOperationMode.serial; // this was the default value in V1; could also return null instead.
-		} else if (attribute instanceof DoorOperationMode ){
-			return (DoorOperationMode) attribute;
-		} else if (attribute instanceof String) {
-			String modeString = (String) attribute;
-			if ( DoorOperationMode.serial.toString().equalsIgnoreCase(modeString )) {
-				return DoorOperationMode.serial;
-			} else if ( DoorOperationMode.parallel.toString().equalsIgnoreCase(modeString )) {
-				return DoorOperationMode.parallel;
-			} else {
-				throw new IllegalArgumentException("VehicleType " + vehicleType.getId().toString() + " : Door operation mode " + modeString + "is not supported");
-			}
-		}
-		else {
-			throw new RuntimeException("Type of " + attribute + "is not supported here");
-		}
-	}
-
-	public static void setDoorOperationMode( VehicleType vehicleType, DoorOperationMode mode ){
-		vehicleType.getAttributes().putAttribute( DOOR_OPERATION_MODE, mode ) ;
-	}
-
-	public static double getEgressTime(VehicleType vehicleType) {
-		final Object attribute = vehicleType.getAttributes().getAttribute( EGRESSTIME );
-		if ( attribute==null ) {
-			return 1.0 ; // this was the default value in V1; could also return Double-null instead.
-		} else {
-			return (double) attribute;
-		}
-	}
-
-	public static void setEgressTime(VehicleType vehicleType, double egressTime) {
-		vehicleType.getAttributes().putAttribute(EGRESSTIME, egressTime);
-	}
-
-	public static double getAccessTime(VehicleType vehicleType) {
-		final Object attribute = vehicleType.getAttributes().getAttribute( ACCESSTIME );
-		if ( attribute==null ) {
-			return 1.0 ; // this was the default value in V1; could also return Double-null instead.
-		} else {
-			return (double) attribute ;
-		}
-	}
-
-	public static void setAccessTime(VehicleType vehicleType, double accessTime) {
-		vehicleType.getAttributes().putAttribute(ACCESSTIME, accessTime);
-	}
-
-	public static double getFuelConsumption(VehicleType vehicleType) {
-		final Object attribute = vehicleType.getAttributes().getAttribute(FUELCONSUMPTION);
-		if ( attribute==null ) {
-			return Double.NaN ; // this was the default value in V1; could also return Double-null instead.
-		} else {
-			return (double) attribute;
-		}
-	}
-
-	public static void setFuelConsumption(VehicleType vehicleType, double literPerMeter) {
-		vehicleType.getAttributes().putAttribute(FUELCONSUMPTION, literPerMeter);
-	}
-
-	//TODO: Remove here, because we now let in engineInformation as seperate field?
-	public static EngineInformation getEngineInformation(VehicleType vehicleType){
-		EngineInformation engineInformation = vehicleType.getEngineInformation();
-		//if not stored in the "old" format, organize values from the attributes. This will be probably changed in the future, kmt mar'19
-		if (Double.isNaN(engineInformation.getFuelConsumption())){
-			engineInformation.setFuelConsumption(getFuelConsumption(vehicleType));
-		}
-		return engineInformation;
-	}
-
-	//TODO: Remove here, because we now let in engineInformation as seperate field?
-	public static void setEngineInformation(VehicleType vehicleType, EngineInformation.FuelType fuelType, double literPerMeter){
-		vehicleType.setEngineInformation(new EngineInformationImpl(fuelType));
-		setHbefaTechnology(vehicleType.getEngineInformation(), fuelType.toString());
-		setFuelConsumption(vehicleType, literPerMeter);
-	}
-
-	//TODO: Remove here, because we now let in engineInformation as seperate field?
-	public static void setEngineInformation(VehicleType vehicleType, Attributes currAttributes) {
-		vehicleType.setEngineInformation(new EngineInformationImpl());
-		if (currAttributes == null || currAttributes.isEmpty()){
-//			log.warn("No Attributes were set for EngineInformation of vehicle type " + vehicleType);
-			throw new RuntimeException("No Attributes were set for EngineInformation of vehicle type " + vehicleType);
-		} else {
-			for (String attribute : currAttributes.getAsMap().keySet()) {
-				vehicleType.getAttributes().putAttribute(attribute, currAttributes.getAttribute(attribute));
-			}
-		}
-	}
-
-	//******** EngineInformation attributes ************
-
-	public static double getFreightCapacityUnits (VehicleCapacity vehicleCapacity) {
-		return (int) vehicleCapacity.getAttributes().getAttribute(FREIGHT_CAPACITY_UNITS);
-	}
-
-	public static void setFreightCapacityUnits(VehicleCapacity vehicleCapacity, double units) {
-		vehicleCapacity.getAttributes().putAttribute(FREIGHT_CAPACITY_UNITS, units);
-	}
-
-//	public static String getHbefaTechnology(VehicleType vehicleType){
-////		final Object attribute = vehicleType.getAttributes().getAttribute(HBEFA_TECHNOLOGY);
-////		return (String) attribute;
-//		return getHbefaTechnology( vehicleType.getEngineInformation() ) ;
-//	}
-
-	//******** EngineInformation attributes ************
-
-	public static String getHbefaTechnology( EngineInformation ei ){
-		return (String) ei.getAttributes().getAttribute( HBEFA_TECHNOLOGY ) ;
-	}
-	public static void setHbefaTechnology( EngineInformation engineInformation, String hbefaTechnology ) {
-		engineInformation.getAttributes().putAttribute( HBEFA_TECHNOLOGY, hbefaTechnology ) ;
-	}
-
-//	public static void setHbefaTechnology(VehicleType vehicleType, String hbefaTechnology){
-//		vehicleType.getAttributes().putAttribute(HBEFA_TECHNOLOGY, hbefaTechnology);
-//	}
-
-//	public static String getHbefaVehicleCategory(VehicleType vehicleType) {
-//		return getHbefaVehicleCategory(vehicleType.getEngineInformation()) ;
-//	}
-
-	public static String getHbefaVehicleCategory( EngineInformation ei ){
-		return (String) ei.getAttributes().getAttribute( HBEFA_VEHICLE_CATEGORY_ ) ;
-	}
-	public static void setHbefaVehicleCategory( EngineInformation engineInformation, String hbefaVehicleCategory ) {
-		engineInformation.getAttributes().putAttribute( HBEFA_VEHICLE_CATEGORY_, hbefaVehicleCategory ) ;
-	}
-
-//	public static String getHbefaSizeClass(VehicleType vehicleType) {
-//		return getHbefaSizeClass(vehicleType.getEngineInformation());
-//	}
-
-	public static String getHbefaSizeClass(EngineInformation ei) {
-		return (String) ei.getAttributes().getAttribute(HBEFA_SIZE_CLASS);
-	}
-	public static void setHbefaSizeClass( EngineInformation engineInformation, String hbefaSizeClass ) {
-		engineInformation.getAttributes().putAttribute( HBEFA_SIZE_CLASS, hbefaSizeClass ) ;
-	}
-
-//	public static String getHbefaEmissionsConcept(VehicleType vehicleType) {
-//		return getHbefaEmissionsConcept(vehicleType.getEngineInformation());
-//	}
-
-	public static String getHbefaEmissionsConcept(EngineInformation ei) {
-		return (String) ei.getAttributes().getAttribute(HBEFA_EMISSIONS_CONCEPT);
-	}
-	public static void setHbefaEmissionsConcept( EngineInformation engineInformation, String emissionsConcept ) {
-		engineInformation.getAttributes().putAttribute( HBEFA_EMISSIONS_CONCEPT, emissionsConcept ) ;
-	}
-
-	//******** CostInformation attributes ************
-	public static double getCostsPerSecondWaiting(CostInformation costInformation) {
-		return (double) costInformation.getAttributes().getAttribute(COST_PER_SECOND_WAITING);
-	}
-
-	public static void setCostsPerSecondWaiting(CostInformation costInformation, double costsPerSecond) {
-		costInformation.getAttributes().putAttribute(COST_PER_SECOND_WAITING, costsPerSecond);
-	}
-
-	public static double getCostsPerSecondInService(CostInformation costInformation) {
-		return (double) costInformation.getAttributes().getAttribute(COST_PER_SECOND_INSERVICE);
-	}
-
-	public static void setCostsPerSecondInService(CostInformation costInformation, double costsPerSecond) {
-		costInformation.getAttributes().putAttribute(COST_PER_SECOND_INSERVICE, costsPerSecond);
-	}
-
-=======
 	/**
 	 * Creates a vehicle id based on the person and the mode
 	 * <p>
@@ -291,5 +111,179 @@
         map.put(mode, vehicleId);
         person.getAttributes().putAttribute(VEHICLE_ATTRIBUTE_KEY, map);
     }
->>>>>>> 0bb53197
+	//******** general VehicleType attributes ************
+
+	public static DoorOperationMode getDoorOperationMode( VehicleType vehicleType ){
+		final Object attribute = vehicleType.getAttributes().getAttribute( DOOR_OPERATION_MODE );
+		if ( attribute==null ) {
+			return DoorOperationMode.serial; // this was the default value in V1; could also return null instead.
+		} else if (attribute instanceof DoorOperationMode ){
+			return (DoorOperationMode) attribute;
+		} else if (attribute instanceof String) {
+			String modeString = (String) attribute;
+			if ( DoorOperationMode.serial.toString().equalsIgnoreCase(modeString )) {
+				return DoorOperationMode.serial;
+			} else if ( DoorOperationMode.parallel.toString().equalsIgnoreCase(modeString )) {
+				return DoorOperationMode.parallel;
+			} else {
+				throw new IllegalArgumentException("VehicleType " + vehicleType.getId().toString() + " : Door operation mode " + modeString + "is not supported");
+			}
+		}
+		else {
+			throw new RuntimeException("Type of " + attribute + "is not supported here");
+		}
+	}
+
+	public static void setDoorOperationMode( VehicleType vehicleType, DoorOperationMode mode ){
+		vehicleType.getAttributes().putAttribute( DOOR_OPERATION_MODE, mode ) ;
+	}
+
+	public static double getEgressTime(VehicleType vehicleType) {
+		final Object attribute = vehicleType.getAttributes().getAttribute( EGRESSTIME );
+		if ( attribute==null ) {
+			return 1.0 ; // this was the default value in V1; could also return Double-null instead.
+		} else {
+			return (double) attribute;
+		}
+	}
+
+	public static void setEgressTime(VehicleType vehicleType, double egressTime) {
+		vehicleType.getAttributes().putAttribute(EGRESSTIME, egressTime);
+	}
+
+	public static double getAccessTime(VehicleType vehicleType) {
+		final Object attribute = vehicleType.getAttributes().getAttribute( ACCESSTIME );
+		if ( attribute==null ) {
+			return 1.0 ; // this was the default value in V1; could also return Double-null instead.
+		} else {
+			return (double) attribute ;
+		}
+	}
+
+	public static void setAccessTime(VehicleType vehicleType, double accessTime) {
+		vehicleType.getAttributes().putAttribute(ACCESSTIME, accessTime);
+	}
+
+	public static double getFuelConsumption(VehicleType vehicleType) {
+		final Object attribute = vehicleType.getAttributes().getAttribute(FUELCONSUMPTION);
+		if ( attribute==null ) {
+			return Double.NaN ; // this was the default value in V1; could also return Double-null instead.
+		} else {
+			return (double) attribute;
+		}
+	}
+
+	public static void setFuelConsumption(VehicleType vehicleType, double literPerMeter) {
+		vehicleType.getAttributes().putAttribute(FUELCONSUMPTION, literPerMeter);
+	}
+
+	//TODO: Remove here, because we now let in engineInformation as seperate field?
+	public static EngineInformation getEngineInformation(VehicleType vehicleType){
+		EngineInformation engineInformation = vehicleType.getEngineInformation();
+		//if not stored in the "old" format, organize values from the attributes. This will be probably changed in the future, kmt mar'19
+		if (Double.isNaN(engineInformation.getFuelConsumption())){
+			engineInformation.setFuelConsumption(getFuelConsumption(vehicleType));
+		}
+		return engineInformation;
+	}
+
+	//TODO: Remove here, because we now let in engineInformation as seperate field?
+	public static void setEngineInformation(VehicleType vehicleType, EngineInformation.FuelType fuelType, double literPerMeter){
+		vehicleType.setEngineInformation(new EngineInformationImpl(fuelType));
+		setHbefaTechnology(vehicleType.getEngineInformation(), fuelType.toString());
+		setFuelConsumption(vehicleType, literPerMeter);
+	}
+
+	//TODO: Remove here, because we now let in engineInformation as seperate field?
+	public static void setEngineInformation(VehicleType vehicleType, Attributes currAttributes) {
+		vehicleType.setEngineInformation(new EngineInformationImpl());
+		if (currAttributes == null || currAttributes.isEmpty()){
+//			log.warn("No Attributes were set for EngineInformation of vehicle type " + vehicleType);
+			throw new RuntimeException("No Attributes were set for EngineInformation of vehicle type " + vehicleType);
+		} else {
+			for (String attribute : currAttributes.getAsMap().keySet()) {
+				vehicleType.getAttributes().putAttribute(attribute, currAttributes.getAttribute(attribute));
+			}
+		}
+	}
+
+	//******** EngineInformation attributes ************
+
+	public static double getFreightCapacityUnits (VehicleCapacity vehicleCapacity) {
+		return (int) vehicleCapacity.getAttributes().getAttribute(FREIGHT_CAPACITY_UNITS);
+	}
+
+	public static void setFreightCapacityUnits(VehicleCapacity vehicleCapacity, double units) {
+		vehicleCapacity.getAttributes().putAttribute(FREIGHT_CAPACITY_UNITS, units);
+	}
+
+//	public static String getHbefaTechnology(VehicleType vehicleType){
+////		final Object attribute = vehicleType.getAttributes().getAttribute(HBEFA_TECHNOLOGY);
+////		return (String) attribute;
+//		return getHbefaTechnology( vehicleType.getEngineInformation() ) ;
+//	}
+
+	//******** EngineInformation attributes ************
+
+	public static String getHbefaTechnology( EngineInformation ei ){
+		return (String) ei.getAttributes().getAttribute( HBEFA_TECHNOLOGY ) ;
+	}
+	public static void setHbefaTechnology( EngineInformation engineInformation, String hbefaTechnology ) {
+		engineInformation.getAttributes().putAttribute( HBEFA_TECHNOLOGY, hbefaTechnology ) ;
+	}
+
+//	public static void setHbefaTechnology(VehicleType vehicleType, String hbefaTechnology){
+//		vehicleType.getAttributes().putAttribute(HBEFA_TECHNOLOGY, hbefaTechnology);
+//	}
+
+//	public static String getHbefaVehicleCategory(VehicleType vehicleType) {
+//		return getHbefaVehicleCategory(vehicleType.getEngineInformation()) ;
+//	}
+
+	public static String getHbefaVehicleCategory( EngineInformation ei ){
+		return (String) ei.getAttributes().getAttribute( HBEFA_VEHICLE_CATEGORY_ ) ;
+	}
+	public static void setHbefaVehicleCategory( EngineInformation engineInformation, String hbefaVehicleCategory ) {
+		engineInformation.getAttributes().putAttribute( HBEFA_VEHICLE_CATEGORY_, hbefaVehicleCategory ) ;
+	}
+
+//	public static String getHbefaSizeClass(VehicleType vehicleType) {
+//		return getHbefaSizeClass(vehicleType.getEngineInformation());
+//	}
+
+	public static String getHbefaSizeClass(EngineInformation ei) {
+		return (String) ei.getAttributes().getAttribute(HBEFA_SIZE_CLASS);
+	}
+	public static void setHbefaSizeClass( EngineInformation engineInformation, String hbefaSizeClass ) {
+		engineInformation.getAttributes().putAttribute( HBEFA_SIZE_CLASS, hbefaSizeClass ) ;
+	}
+
+//	public static String getHbefaEmissionsConcept(VehicleType vehicleType) {
+//		return getHbefaEmissionsConcept(vehicleType.getEngineInformation());
+//	}
+
+	public static String getHbefaEmissionsConcept(EngineInformation ei) {
+		return (String) ei.getAttributes().getAttribute(HBEFA_EMISSIONS_CONCEPT);
+	}
+	public static void setHbefaEmissionsConcept( EngineInformation engineInformation, String emissionsConcept ) {
+		engineInformation.getAttributes().putAttribute( HBEFA_EMISSIONS_CONCEPT, emissionsConcept ) ;
+	}
+
+	//******** CostInformation attributes ************
+	public static double getCostsPerSecondWaiting(CostInformation costInformation) {
+		return (double) costInformation.getAttributes().getAttribute(COST_PER_SECOND_WAITING);
+	}
+
+	public static void setCostsPerSecondWaiting(CostInformation costInformation, double costsPerSecond) {
+		costInformation.getAttributes().putAttribute(COST_PER_SECOND_WAITING, costsPerSecond);
+	}
+
+	public static double getCostsPerSecondInService(CostInformation costInformation) {
+		return (double) costInformation.getAttributes().getAttribute(COST_PER_SECOND_INSERVICE);
+	}
+
+	public static void setCostsPerSecondInService(CostInformation costInformation, double costsPerSecond) {
+		costInformation.getAttributes().putAttribute(COST_PER_SECOND_INSERVICE, costsPerSecond);
+	}
+
 }