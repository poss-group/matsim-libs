/**
 * 
 */
package org.matsim.withinday.utils;

import java.util.Collections;
import java.util.List;

import org.apache.log4j.Level;
import org.apache.log4j.Logger;
import org.matsim.api.core.v01.Id;
import org.matsim.api.core.v01.Scenario;
import org.matsim.api.core.v01.network.Link;
import org.matsim.api.core.v01.population.Activity;
import org.matsim.api.core.v01.population.Leg;
import org.matsim.api.core.v01.population.Person;
import org.matsim.api.core.v01.population.Plan;
import org.matsim.api.core.v01.population.PlanElement;
import org.matsim.api.core.v01.population.PopulationFactory;
import org.matsim.core.gbl.Gbl;
import org.matsim.core.mobsim.framework.MobsimAgent;
import org.matsim.core.mobsim.qsim.agents.WithinDayAgentUtils;
import org.matsim.core.population.routes.NetworkRoute;
import org.matsim.core.router.LinkWrapperFacility;
import org.matsim.core.router.PlanRouter;
import org.matsim.core.router.StageActivityTypes;
import org.matsim.core.router.TripRouter;
import org.matsim.core.router.TripStructureUtils;
import org.matsim.core.router.TripStructureUtils.Trip;
import org.matsim.facilities.FacilitiesUtils;
import org.matsim.facilities.Facility;

/**
 * The methods here should modify trips, i.e. material between two non-stage-activities.
 * 
 * @author kainagel
 */
public final class EditTrips {
	private static final Logger log = Logger.getLogger(EditTrips.class) ;

	private final TripRouter tripRouter;
	private final PopulationFactory pf;
	private Scenario scenario;

	public EditTrips( TripRouter tripRouter, Scenario scenario ) {
		log.setLevel( Level.INFO);
		this.tripRouter = tripRouter;
		this.scenario = scenario;
		this.pf = scenario.getPopulation().getFactory() ;
	}
	public final Trip findCurrentTrip( MobsimAgent agent ) {
		PlanElement pe = WithinDayAgentUtils.getCurrentPlanElement(agent) ;
		return findTripAtPlanElement(agent, pe);
	}
	public Trip findTripAtPlanElement(MobsimAgent agent, PlanElement pe) {
		log.debug("plan element to be found=" + pe ) ;
		List<Trip> trips = TripStructureUtils.getTrips( WithinDayAgentUtils.getModifiablePlan(agent), tripRouter.getStageActivityTypes() ) ;
		for ( Trip trip : trips ) {
			for ( PlanElement te : trip.getTripElements() ) {
				log.debug("trip element to be compared with=" + te ) ;
				if ( te==pe ) {
					log.debug("found trip element") ;
					return trip;
				}
			}
		}
		throw new ReplanningException("trip not found") ;
	}
	public Trip findTripAtPlanElementIndex( MobsimAgent agent, int index ) {
		return findTripAtPlanElement( agent, WithinDayAgentUtils.getModifiablePlan(agent).getPlanElements().get(index) ) ;
	}
	// current trip:
	public final boolean replanCurrentTrip(MobsimAgent agent, double now, String routingMode ) {
		log.debug("entering replanCurrentTrip with routingMode=" + routingMode) ;

		// I will treat that in the way that it will make the trip consistent with the activities.  So if the activity in the
		// plan has changed, the trip will go to a new location.
		
		// what matters is the external interface, which is the method call.  Everything below is internal so it does not matter so much.

		Trip trip = findCurrentTrip( agent ) ;
		final PlanElement currentPlanElement = WithinDayAgentUtils.getCurrentPlanElement(agent) ;
		final List<PlanElement> tripElements = trip.getTripElements();
		int tripElementsIndex = tripElements.indexOf( currentPlanElement ) ;
//		final String currentMode = tripRouter.getMainModeIdentifier().identifyMainMode( tripElements ) ;

		if ( currentPlanElement instanceof Activity ) {
			// we are on a stage activity.  Take it from there:
			replanCurrentTripFromStageActivity(tripElements, tripElementsIndex, agent, routingMode);
		} else {
			// we are on a leg
			replanCurrentTripFromLeg(trip.getDestinationActivity(), currentPlanElement, routingMode, now, agent);
		}
		WithinDayAgentUtils.resetCaches(agent);
		return true ;
	}
	private void replanCurrentTripFromLeg(Activity newAct, final PlanElement currentPlanElement, final String routingMode,
										  double now, MobsimAgent agent) {
		log.debug("entering replanCurrentTripFromLeg");
		Leg currentLeg = (Leg) currentPlanElement ;
		if ( currentLeg.getRoute() instanceof NetworkRoute ) {
			replanCurrentLegWithNetworkRoute(newAct, routingMode, currentLeg, now, agent);
		} else {
			throw new ReplanningException("not implemented") ;
			// Does not feel so hard: 
			// * with teleported legs, push forward to next facility
			// * with passenger legs, push forward to next possibility of exit
		}
		WithinDayAgentUtils.resetCaches(agent);
	}
	private void replanCurrentLegWithNetworkRoute(Activity newAct, String mainMode, Leg currentLeg, double now, 
			MobsimAgent agent) {
		log.debug("entering replanCurrentLegWithNetworkRoute") ;
		
		Plan plan = WithinDayAgentUtils.getModifiablePlan(agent) ;
		List<PlanElement> planElements = plan.getPlanElements() ;
		Person person = plan.getPerson() ;
		
		// (1) get new trip from current position to new activity:
		List<? extends PlanElement> newTripElements = newTripToNewActivity(newAct, mainMode, now, agent, person, scenario);

		// (2) prune the new trip up to the current leg:
		pruneUpToCurrentLeg(currentLeg, newTripElements);

		// (2) modify current route:
		replaceRemainderOfCurrentRoute(currentLeg, newTripElements, agent);

		// (3) remove remainder of old trip after current leg in plan:
		int pos = WithinDayAgentUtils.getCurrentPlanElementIndex(agent) + 1 ;

		while ( !planElements.get(pos).equals(newAct) ) {
			planElements.remove(pos) ;
		}

		// (4) insert new trip after current leg:
		for ( int ijk = 1 ; ijk < newTripElements.size() ; ijk++ ) {
			planElements.add( pos, newTripElements.get(ijk) ) ;
		}
		WithinDayAgentUtils.resetCaches(agent);
	}
	private List<? extends PlanElement> newTripToNewActivity(Activity newAct, String mainMode, double now, 
			MobsimAgent agent, Person person, Scenario scenario) {
		log.debug("entering newTripToNewActivity") ;

		Link currentLink = scenario.getNetwork().getLinks().get( agent.getCurrentLinkId() ) ;
		Facility fromFacility = new LinkWrapperFacility( currentLink ) ;

		Facility toFacility =  FacilitiesUtils.toFacility( newAct, scenario.getActivityFacilities() );

		List<? extends PlanElement> newTrip = tripRouter.calcRoute(mainMode, fromFacility, toFacility, now, person) ;
		return newTrip;
	}
	// replan from stage activity:
	private void replanCurrentTripFromStageActivity(final List<PlanElement> tripElements, int tripElementsIndex, 
			MobsimAgent agent, String mainMode) {

//		String mainMode = tripRouter.getMainModeIdentifier().identifyMainMode(tripElements) ;
		// yyyy I wonder what this will do if we are already at the egress stage.  kai, oct'17
		
		List<PlanElement> subTripPlanElements = tripElements.subList(tripElementsIndex,tripElements.size()-1) ;
		Trip subTrip = TripStructureUtils.getTrips(subTripPlanElements, tripRouter.getStageActivityTypes()).get(0) ;
		final double dpTime = agent.getActivityEndTime() ;
		this.replanFutureTrip(subTrip, WithinDayAgentUtils.getModifiablePlan(agent), mainMode, dpTime ) ;
	}
	// future:
	public final static boolean insertEmptyTrip( Plan plan, Activity fromActivity, Activity toActivity, String mainMode, PopulationFactory pf ) {
//		if ( true ) {
//			throw new RuntimeException(" this currently does not work, since the EvacAgents do not have the on-demand "
//					+ "replanning switched on.  kai, nov'17" ) ;
//		}
		List<Leg> list = Collections.singletonList( pf.createLeg( mainMode ) ) ;
		TripRouter.insertTrip(plan, fromActivity, list, toActivity ) ;
		return true ;
	}
	public final boolean insertEmptyTrip( Plan plan, Activity fromActivity, Activity toActivity, String mainMode ) {
		return insertEmptyTrip( plan, fromActivity, toActivity, mainMode, this.pf ) ;
	}
	/**
	 * Convenience method that estimates the trip departure time rather than explicitly requesting it.
	 * 
	 * @param trip
	 * @param plan
	 * @param mainMode
	 * @return
	 */
	public final List<? extends PlanElement> replanFutureTrip( Trip trip, Plan plan, String mainMode ) {
		double departureTime = PlanRouter.calcEndOfActivity( trip.getOriginActivity(), plan, tripRouter.getConfig() ) ;
		return replanFutureTrip( trip, plan, mainMode, departureTime ) ;
	}
<<<<<<< HEAD
	public final List<? extends PlanElement> replanFutureTrip( Trip trip, Plan plan, String routingMode, double departureTime ) {
		return replanFutureTrip(trip, plan, routingMode, departureTime, tripRouter);
=======
	public final boolean replanFutureTrip(Trip trip, Plan plan, String routingMode, double departureTime) {
		return replanFutureTrip(trip, plan, routingMode, departureTime, tripRouter, scenario );
>>>>>>> 03cd8257
	}

	// utility methods (plans splicing):
	private static void replaceRemainderOfCurrentRoute(Leg currentLeg, List<? extends PlanElement> newTrip, MobsimAgent agent) {
		Leg newCurrentLeg = (Leg) newTrip.get(0) ;
		Gbl.assertNotNull(newCurrentLeg);

		// prune remaining route from current route:
		NetworkRoute oldNWRoute = (NetworkRoute) currentLeg.getRoute();
		
		final Integer currentRouteLinkIdIndex = WithinDayAgentUtils.getCurrentRouteLinkIdIndex(agent);
		
		final NetworkRoute newNWRoute = (NetworkRoute)newCurrentLeg.getRoute();
		
		final List<Id<Link>> newLinksIds = newNWRoute.getLinkIds().subList(0,newNWRoute.getLinkIds().size()) ;
		EditRoutes.spliceNewPathIntoOldRoute(currentRouteLinkIdIndex, newNWRoute.getEndLinkId(),
				oldNWRoute, newLinksIds, agent.getCurrentLinkId()) ;
		
//		for (int ii = currentRouteLinkIdIndex; ii<oldNWRoute.getLinkIds().size() ; ii++ ) {
//			oldNWRoute.getLinkIds().remove(ii) ;
//		}
//
//		// now add the new route (yyyyyy not sure if it starts with correct link)
//		oldNWRoute.getLinkIds().addAll( newNWRoute.getLinkIds() ) ;
//
//		// also change the arrival link id:
//		oldNWRoute.setEndLinkId( newNWRoute.getEndLinkId() ) ;
		WithinDayAgentUtils.resetCaches(agent);
	}
	private static void pruneUpToCurrentLeg(Leg currentLeg, List<? extends PlanElement> newTrip) {
//		while ( newTrip.get(0) instanceof Leg && !((Leg)newTrip.get(0)).getMode().equals( currentLeg.getMode()) ) {
//			newTrip.remove(0) ;
//		}
		// yyyyyy do nothing for time being and hope for the best.
		log.warn("yyyyyy pruneUpToCurrentLeg needs to be fixed for multimodal trips & for access/egress routing.") ;
	}

	// static methods:
	/**
	 * In contrast to the other replanFutureLegRoute(...) method, the leg at the given index is replaced
	 * by a new one. This is e.g. necessary when replacing a pt trip which might consists of multiple legs
	 * and pt_interaction activities.  
	 */
<<<<<<< HEAD
	public static List<? extends PlanElement> replanFutureTrip( Trip trip, Plan plan, String routingMode, double departureTime, TripRouter tripRouter ) {
=======
	@Deprecated // prefer the non-static methods
	public static boolean replanFutureTrip( Trip trip, Plan plan, String routingMode, double departureTime, TripRouter tripRouter, Scenario scenario ) {
>>>>>>> 03cd8257
		Person person = plan.getPerson();

		Facility fromFacility = FacilitiesUtils.toFacility( trip.getOriginActivity(), scenario.getActivityFacilities() );
		Facility toFacility = FacilitiesUtils.toFacility( trip.getDestinationActivity(), scenario.getActivityFacilities() );

		final List<? extends PlanElement> newTrip = tripRouter.calcRoute(routingMode, fromFacility, toFacility, departureTime, person);
		
		log.debug("new trip:" + newTrip ) ;
		for ( PlanElement pe : newTrip ) {
			log.debug( pe ) ;
		}

		TripRouter.insertTrip(plan, trip.getOriginActivity(), newTrip, trip.getDestinationActivity());

		return newTrip ;
	}

<<<<<<< HEAD
	/**
	 * Convenience method, to be consistent with earlier syntax.  kai, may'16
	 */
	public static List<? extends PlanElement> relocateFutureTrip( Trip trip, Plan plan, String mainMode, double departureTime, Network network, TripRouter tripRouter ) {
		return replanFutureTrip(trip, plan, mainMode, departureTime, tripRouter );
=======
	/** Convenience method, to be consistent with earlier syntax.  kai, may'16
	 * @param trip
	 * @param plan
	 * @param mainMode
	 * @param departureTime
	 * @param tripRouter
	 * @param scenario
	 */
	@Deprecated // prefer the non-static methods
	public static boolean relocateFutureTrip( Trip trip, Plan plan, String mainMode, double departureTime, TripRouter tripRouter, Scenario scenario ) {
		return replanFutureTrip(trip, plan, mainMode, departureTime, tripRouter, scenario );
>>>>>>> 03cd8257
	}
	public StageActivityTypes getStageActivities() {
		return tripRouter.getStageActivityTypes() ;
	}
	
	public Trip findTripAfterActivity( Plan plan, Activity activity ) {
		return TripStructureUtils.findTripStartingAtActivity( activity, plan, tripRouter.getStageActivityTypes() ) ;
	}

}<|MERGE_RESOLUTION|>--- conflicted
+++ resolved
@@ -187,13 +187,10 @@
 		double departureTime = PlanRouter.calcEndOfActivity( trip.getOriginActivity(), plan, tripRouter.getConfig() ) ;
 		return replanFutureTrip( trip, plan, mainMode, departureTime ) ;
 	}
-<<<<<<< HEAD
-	public final List<? extends PlanElement> replanFutureTrip( Trip trip, Plan plan, String routingMode, double departureTime ) {
-		return replanFutureTrip(trip, plan, routingMode, departureTime, tripRouter);
-=======
-	public final boolean replanFutureTrip(Trip trip, Plan plan, String routingMode, double departureTime) {
+
+	public final List<? extends PlanElement> replanFutureTrip(Trip trip, Plan plan, String routingMode,
+			double departureTime) {
 		return replanFutureTrip(trip, plan, routingMode, departureTime, tripRouter, scenario );
->>>>>>> 03cd8257
 	}
 
 	// utility methods (plans splicing):
@@ -237,12 +234,9 @@
 	 * by a new one. This is e.g. necessary when replacing a pt trip which might consists of multiple legs
 	 * and pt_interaction activities.  
 	 */
-<<<<<<< HEAD
-	public static List<? extends PlanElement> replanFutureTrip( Trip trip, Plan plan, String routingMode, double departureTime, TripRouter tripRouter ) {
-=======
 	@Deprecated // prefer the non-static methods
-	public static boolean replanFutureTrip( Trip trip, Plan plan, String routingMode, double departureTime, TripRouter tripRouter, Scenario scenario ) {
->>>>>>> 03cd8257
+	public static List<? extends PlanElement> replanFutureTrip(Trip trip, Plan plan, String routingMode,
+			double departureTime, TripRouter tripRouter, Scenario scenario) {
 		Person person = plan.getPerson();
 
 		Facility fromFacility = FacilitiesUtils.toFacility( trip.getOriginActivity(), scenario.getActivityFacilities() );
@@ -260,13 +254,6 @@
 		return newTrip ;
 	}
 
-<<<<<<< HEAD
-	/**
-	 * Convenience method, to be consistent with earlier syntax.  kai, may'16
-	 */
-	public static List<? extends PlanElement> relocateFutureTrip( Trip trip, Plan plan, String mainMode, double departureTime, Network network, TripRouter tripRouter ) {
-		return replanFutureTrip(trip, plan, mainMode, departureTime, tripRouter );
-=======
 	/** Convenience method, to be consistent with earlier syntax.  kai, may'16
 	 * @param trip
 	 * @param plan
@@ -276,9 +263,9 @@
 	 * @param scenario
 	 */
 	@Deprecated // prefer the non-static methods
-	public static boolean relocateFutureTrip( Trip trip, Plan plan, String mainMode, double departureTime, TripRouter tripRouter, Scenario scenario ) {
+	public static List<? extends PlanElement> relocateFutureTrip(Trip trip, Plan plan, String mainMode,
+			double departureTime, TripRouter tripRouter, Scenario scenario) {
 		return replanFutureTrip(trip, plan, mainMode, departureTime, tripRouter, scenario );
->>>>>>> 03cd8257
 	}
 	public StageActivityTypes getStageActivities() {
 		return tripRouter.getStageActivityTypes() ;
