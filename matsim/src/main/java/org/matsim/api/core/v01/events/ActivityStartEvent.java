--- conflicted
+++ resolved
@@ -42,11 +42,6 @@
 	private final Id<Link> linkId;
 	private final Id<? extends Facility> facilityId;
 	private final String acttype;
-<<<<<<< HEAD
-		
-	public ActivityStartEvent( final double time, final Id<Person> agentId, final Id<Link> linkId,
-					   final Id<? extends Facility> facilityId, final String acttype ) {
-=======
 
 	/*
 	Possible transition path to "coordinates in event":
@@ -73,8 +68,7 @@
 	}
 	// this is the new constructor:
 	public ActivityStartEvent( final double time, final Id<Person> agentId, final Id<Link> linkId,
-				   final Id<ActivityFacility> facilityId, final String acttype, final Coord coord ) {
->>>>>>> 6a316709
+					   final Id<? extends Facility> facilityId, final String acttype, final Coord coord ) {
 		super(time);
 		this.linkId = linkId;
 		this.facilityId = facilityId;
@@ -93,12 +87,7 @@
 	@Override public Id<Link> getLinkId() {
 		return this.linkId;
 	}
-<<<<<<< HEAD
-
-	public Id<? extends Facility> getFacilityId() {
-=======
-	@Override public Id<ActivityFacility> getFacilityId() {
->>>>>>> 6a316709
+	@Override public Id<? extends Facility> getFacilityId() {
 		return this.facilityId;
 	}
 	@Override public Id<Person> getPersonId() {
